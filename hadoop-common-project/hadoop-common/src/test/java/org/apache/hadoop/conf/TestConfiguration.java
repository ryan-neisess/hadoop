--- conflicted
+++ resolved
@@ -30,10 +30,7 @@
 import java.net.InetAddress;
 import java.net.InetSocketAddress;
 import java.net.URI;
-<<<<<<< HEAD
-=======
 import java.nio.charset.StandardCharsets;
->>>>>>> 7576a688
 import java.util.ArrayList;
 import java.util.Arrays;
 import java.util.Collection;
@@ -575,8 +572,6 @@
     assertEquals(conf.get("g"), "h");
     assertEquals(conf.get("i"), "j");
     assertEquals(conf.get("k"), "l");
-<<<<<<< HEAD
-=======
     tearDown();
   }
 
@@ -634,7 +629,6 @@
     conf.addResource(fileResource);
     assertEquals(conf.get("a"), "b");
     assertEquals(conf.get("c"), "d");
->>>>>>> 7576a688
     tearDown();
   }
 
