/*
 * Licensed to the Apache Software Foundation (ASF) under one
 * or more contributor license agreements.  See the NOTICE file
 * distributed with this work for additional information
 * regarding copyright ownership.  The ASF licenses this file
 * to you under the Apache License, Version 2.0 (the
 * "License"); you may not use this file except in compliance
 * with the License.  You may obtain a copy of the License at
 *
 *     http://www.apache.org/licenses/LICENSE-2.0
 *
 * Unless required by applicable law or agreed to in writing, software
 * distributed under the License is distributed on an "AS IS" BASIS,
 * WITHOUT WARRANTIES OR CONDITIONS OF ANY KIND, either express or implied.
 * See the License for the specific language governing permissions and
 * limitations under the License.
 */

package org.apache.hadoop.fs.s3a;

import org.apache.commons.lang.StringUtils;
import org.apache.hadoop.conf.Configuration;
import org.apache.hadoop.fs.FileContext;
import org.apache.hadoop.fs.FileStatus;
import org.apache.hadoop.fs.Path;
<<<<<<< HEAD
import org.apache.hadoop.fs.permission.FsPermission;
import org.apache.hadoop.fs.s3a.scale.S3AScaleTestBase;
=======
>>>>>>> e648b6e1
import org.junit.Assert;
import org.junit.Assume;
import org.junit.internal.AssumptionViolatedException;
import org.slf4j.Logger;
import org.slf4j.LoggerFactory;

import java.io.IOException;
import java.net.URI;
import java.util.List;

import static org.apache.hadoop.fs.contract.ContractTestUtils.skip;
import static org.apache.hadoop.fs.s3a.S3ATestConstants.*;
import static org.apache.hadoop.fs.s3a.Constants.*;
import static org.junit.Assert.*;

/**
 * Utilities for the S3A tests.
 */
public final class S3ATestUtils {
  private static final Logger LOG = LoggerFactory.getLogger(
      S3ATestUtils.class);

  /**
   * Value to set a system property to (in maven) to declare that
   * a property has been unset.
   */
  public static final String UNSET_PROPERTY = "unset";

  /**
   * Create the test filesystem.
   *
   * If the test.fs.s3a.name property is not set, this will
   * trigger a JUnit failure.
   *
   * Multipart purging is enabled.
   * @param conf configuration
   * @return the FS
   * @throws IOException IO Problems
   * @throws AssumptionViolatedException if the FS is not named
   */
  public static S3AFileSystem createTestFileSystem(Configuration conf)
      throws IOException {
    return createTestFileSystem(conf, false);
  }

  /**
   * Create the test filesystem with or without multipart purging
   *
   * If the test.fs.s3a.name property is not set, this will
   * trigger a JUnit failure.
   * @param conf configuration
   * @param purge flag to enable Multipart purging
   * @return the FS
   * @throws IOException IO Problems
   * @throws AssumptionViolatedException if the FS is not named
   */
  public static S3AFileSystem createTestFileSystem(Configuration conf,
      boolean purge)
      throws IOException {

    String fsname = conf.getTrimmed(TEST_FS_S3A_NAME, "");

    boolean liveTest = !StringUtils.isEmpty(fsname);
    URI testURI = null;
    if (liveTest) {
      testURI = URI.create(fsname);
      liveTest = testURI.getScheme().equals(Constants.FS_S3A);
    }
    if (!liveTest) {
      // This doesn't work with our JUnit 3 style test cases, so instead we'll
      // make this whole class not run by default
      throw new AssumptionViolatedException(
          "No test filesystem in " + TEST_FS_S3A_NAME);
    }
    S3AFileSystem fs1 = new S3AFileSystem();
    //enable purging in tests
    if (purge) {
      conf.setBoolean(PURGE_EXISTING_MULTIPART, true);
      // but a long delay so that parallel multipart tests don't
      // suddenly start timing out
      conf.setInt(PURGE_EXISTING_MULTIPART_AGE, 30 * 60);
    }
    fs1.initialize(testURI, conf);
    return fs1;
  }

  /**
   * Create a file context for tests.
   *
   * If the test.fs.s3a.name property is not set, this will
   * trigger a JUnit failure.
   *
   * Multipart purging is enabled.
   * @param conf configuration
   * @return the FS
   * @throws IOException IO Problems
   * @throws AssumptionViolatedException if the FS is not named
   */
  public static FileContext createTestFileContext(Configuration conf)
      throws IOException {
    String fsname = conf.getTrimmed(TEST_FS_S3A_NAME, "");

    boolean liveTest = !StringUtils.isEmpty(fsname);
    URI testURI = null;
    if (liveTest) {
      testURI = URI.create(fsname);
      liveTest = testURI.getScheme().equals(Constants.FS_S3A);
    }
    if (!liveTest) {
      // This doesn't work with our JUnit 3 style test cases, so instead we'll
      // make this whole class not run by default
      throw new AssumptionViolatedException("No test filesystem in "
          + TEST_FS_S3A_NAME);
    }
    FileContext fc = FileContext.getFileContext(testURI, conf);
    return fc;
  }

  /**
   * Get a long test property.
   * <ol>
   *   <li>Look up configuration value (which can pick up core-default.xml),
   *       using {@code defVal} as the default value (if conf != null).
   *   </li>
   *   <li>Fetch the system property.</li>
   *   <li>If the system property is not empty or "(unset)":
   *   it overrides the conf value.
   *   </li>
   * </ol>
   * This puts the build properties in charge of everything. It's not a
   * perfect design; having maven set properties based on a file, as ant let
   * you do, is better for customization.
   *
   * As to why there's a special (unset) value, see
   * {@link http://stackoverflow.com/questions/7773134/null-versus-empty-arguments-in-maven}
   * @param conf config: may be null
   * @param key key to look up
   * @param defVal default value
   * @return the evaluated test property.
   */
  public static long getTestPropertyLong(Configuration conf,
      String key, long defVal) {
    return Long.valueOf(
        getTestProperty(conf, key, Long.toString(defVal)));
  }
  /**
   * Get a test property value in bytes, using k, m, g, t, p, e suffixes.
   * {@link org.apache.hadoop.util.StringUtils.TraditionalBinaryPrefix#string2long(String)}
   * <ol>
   *   <li>Look up configuration value (which can pick up core-default.xml),
   *       using {@code defVal} as the default value (if conf != null).
   *   </li>
   *   <li>Fetch the system property.</li>
   *   <li>If the system property is not empty or "(unset)":
   *   it overrides the conf value.
   *   </li>
   * </ol>
   * This puts the build properties in charge of everything. It's not a
   * perfect design; having maven set properties based on a file, as ant let
   * you do, is better for customization.
   *
   * As to why there's a special (unset) value, see
   * {@link http://stackoverflow.com/questions/7773134/null-versus-empty-arguments-in-maven}
   * @param conf config: may be null
   * @param key key to look up
   * @param defVal default value
   * @return the evaluated test property.
   */
  public static long getTestPropertyBytes(Configuration conf,
      String key, String defVal) {
    return org.apache.hadoop.util.StringUtils.TraditionalBinaryPrefix
        .string2long(getTestProperty(conf, key, defVal));
  }

  /**
   * Get an integer test property; algorithm described in
   * {@link #getTestPropertyLong(Configuration, String, long)}.
   * @param key key to look up
   * @param defVal default value
   * @return the evaluated test property.
   */
  public static int getTestPropertyInt(Configuration conf,
      String key, int defVal) {
    return (int) getTestPropertyLong(conf, key, defVal);
  }

  /**
   * Get a boolean test property; algorithm described in
   * {@link #getTestPropertyLong(Configuration, String, long)}.
   * @param key key to look up
   * @param defVal default value
   * @return the evaluated test property.
   */
  public static boolean getTestPropertyBool(Configuration conf,
      String key,
      boolean defVal) {
    return Boolean.valueOf(
        getTestProperty(conf, key, Boolean.toString(defVal)));
  }

  /**
   * Get a string test property.
   * <ol>
   *   <li>Look up configuration value (which can pick up core-default.xml),
   *       using {@code defVal} as the default value (if conf != null).
   *   </li>
   *   <li>Fetch the system property.</li>
   *   <li>If the system property is not empty or "(unset)":
   *   it overrides the conf value.
   *   </li>
   * </ol>
   * This puts the build properties in charge of everything. It's not a
   * perfect design; having maven set properties based on a file, as ant let
   * you do, is better for customization.
   *
   * As to why there's a special (unset) value, see
   * @see <a href="http://stackoverflow.com/questions/7773134/null-versus-empty-arguments-in-maven">
   *   Stack Overflow</a>
   * @param conf config: may be null
   * @param key key to look up
   * @param defVal default value
   * @return the evaluated test property.
   */

  public static String getTestProperty(Configuration conf,
      String key,
      String defVal) {
    String confVal = conf != null ? conf.getTrimmed(key, defVal) : defVal;
    String propval = System.getProperty(key);
    return StringUtils.isNotEmpty(propval) && !UNSET_PROPERTY.equals(propval)
        ? propval : confVal;
  }

  /**
   * Verify the class of an exception. If it is not as expected, rethrow it.
   * Comparison is on the exact class, not subclass-of inference as
   * offered by {@code instanceof}.
   * @param clazz the expected exception class
   * @param ex the exception caught
   * @return the exception, if it is of the expected class
   * @throws Exception the exception passed in.
   */
  public static Exception verifyExceptionClass(Class clazz,
      Exception ex)
      throws Exception {
    if (!(ex.getClass().equals(clazz))) {
      throw ex;
    }
    return ex;
  }

  /**
   * Turn off FS Caching: use if a filesystem with different options from
   * the default is required.
   * @param conf configuration to patch
   */
  public static void disableFilesystemCaching(Configuration conf) {
    conf.setBoolean("fs.s3a.impl.disable.cache", true);
  }

  /**
   * Skip a test if encryption tests are disabled.
   * @param configuration configuration to probe
   */
  public static void skipIfEncryptionTestsDisabled(
      Configuration configuration) {
    if (!configuration.getBoolean(KEY_ENCRYPTION_TESTS, true)) {
      skip("Skipping encryption tests");
    }
  }

  /**
   * Create a test path, using the value of
   * {@link S3ATestConstants#TEST_UNIQUE_FORK_ID} if it is set.
   * @param defVal default value
   * @return a path
   */
  public static Path createTestPath(Path defVal) {
    String testUniqueForkId =
        System.getProperty(S3ATestConstants.TEST_UNIQUE_FORK_ID);
    return testUniqueForkId == null ? defVal :
        new Path("/" + testUniqueForkId, "test");
  }

  /**
   * Is there a MetadataStore configured for s3a with authoritative enabled?
   * @param conf Configuration to test.
   * @return true iff there is a MetadataStore configured, and it is
   * configured allow authoritative results.  This can result in reducing
   * round trips to S3 service for cached results, which may affect FS/FC
   * statistics.
   */
  public static boolean isMetadataStoreAuthoritative(Configuration conf) {
    if (conf == null) {
      return Constants.DEFAULT_METADATASTORE_AUTHORITATIVE;
    }
    return conf.getBoolean(
        Constants.METADATASTORE_AUTHORITATIVE,
        Constants.DEFAULT_METADATASTORE_AUTHORITATIVE);
  }

  /**
   * Reset all metrics in a list.
   * @param metrics metrics to reset
   */
  public static void reset(S3ATestUtils.MetricDiff... metrics) {
    for (S3ATestUtils.MetricDiff metric : metrics) {
      metric.reset();
    }
  }

  /**
   * Print all metrics in a list.
   * @param log log to print the metrics to.
   * @param metrics metrics to process
   */
  public static void print(Logger log, S3ATestUtils.MetricDiff... metrics) {
    for (S3ATestUtils.MetricDiff metric : metrics) {
      log.info(metric.toString());
    }
  }

  /**
   * Print all metrics in a list, then reset them.
   * @param log log to print the metrics to.
   * @param metrics metrics to process
   */
  public static void printThenReset(Logger log,
      S3ATestUtils.MetricDiff... metrics) {
    print(log, metrics);
    reset(metrics);
  }

  /**
   * Helper class to do diffs of metrics.
   */
  public static final class MetricDiff {
    private final S3AFileSystem fs;
    private final Statistic statistic;
    private long startingValue;

    /**
     * Constructor.
     * Invokes {@link #reset()} so it is immediately capable of measuring the
     * difference in metric values.
     *
     * @param fs the filesystem to monitor
     * @param statistic the statistic to monitor.
     */
    public MetricDiff(S3AFileSystem fs, Statistic statistic) {
      this.fs = fs;
      this.statistic = statistic;
      reset();
    }

    /**
     * Reset the starting value to the current value.
     * Diffs will be against this new value.
     */
    public void reset() {
      startingValue = currentValue();
    }

    /**
     * Get the current value of the metric.
     * @return the latest value.
     */
    public long currentValue() {
      return fs.getInstrumentation().getCounterValue(statistic);
    }

    /**
     * Get the difference between the the current value and
     * {@link #startingValue}.
     * @return the difference.
     */
    public long diff() {
      return currentValue() - startingValue;
    }

    @Override
    public String toString() {
      long c = currentValue();
      final StringBuilder sb = new StringBuilder(statistic.getSymbol());
      sb.append(" starting=").append(startingValue);
      sb.append(" current=").append(c);
      sb.append(" diff=").append(c - startingValue);
      return sb.toString();
    }

    /**
     * Assert that the value of {@link #diff()} matches that expected.
     * @param message message to print; metric name is appended
     * @param expected expected value.
     */
    public void assertDiffEquals(String message, long expected) {
      Assert.assertEquals(message + ": " + statistic.getSymbol(),
          expected, diff());
    }

    /**
     * Assert that the value of {@link #diff()} matches that expected.
     * @param expected expected value.
     */
    public void assertDiffEquals(long expected) {
      assertDiffEquals("Count of " + this, expected);
    }

    /**
     * Assert that the value of {@link #diff()} matches that of another
     * instance.
     * @param that the other metric diff instance.
     */
    public void assertDiffEquals(MetricDiff that) {
      Assert.assertEquals(this.toString() + " != " + that,
          this.diff(), that.diff());
    }

    /**
     * Comparator for assertions.
     * @param that other metric diff
     * @return true if the value is {@code ==} the other's
     */
    public boolean diffEquals(MetricDiff that) {
      return this.diff() == that.diff();
    }

    /**
     * Comparator for assertions.
     * @param that other metric diff
     * @return true if the value is {@code <} the other's
     */
    public boolean diffLessThan(MetricDiff that) {
      return this.diff() < that.diff();
    }

    /**
     * Comparator for assertions.
     * @param that other metric diff
     * @return true if the value is {@code <=} the other's
     */
    public boolean diffLessThanOrEquals(MetricDiff that) {
      return this.diff() <= that.diff();
    }

    /**
     * Get the statistic.
     * @return the statistic
     */
    public Statistic getStatistic() {
      return statistic;
    }

    /**
     * Get the starting value; that set in the last {@link #reset()}.
     * @return the starting value for diffs.
     */
    public long getStartingValue() {
      return startingValue;
    }
  }

  /**
   * Asserts that {@code obj} is an instance of {@code expectedClass} using a
   * descriptive assertion message.
   * @param expectedClass class
   * @param obj object to check
   */
  public static void assertInstanceOf(Class<?> expectedClass, Object obj) {
    Assert.assertTrue(String.format("Expected instance of class %s, but is %s.",
        expectedClass, obj.getClass()),
        expectedClass.isAssignableFrom(obj.getClass()));
  }

  /**
   * Builds a comma-separated list of class names.
   * @param classes list of classes
   * @return comma-separated list of class names
   */
  public static <T extends Class<?>> String buildClassListString(
      List<T> classes) {
    StringBuilder sb = new StringBuilder();
    for (int i = 0; i < classes.size(); ++i) {
      if (i > 0) {
        sb.append(',');
      }
      sb.append(classes.get(i).getName());
    }
    return sb.toString();
  }

  /**
   * This class should not be instantiated.
   */
  private S3ATestUtils() {
  }

<<<<<<< HEAD
  public static void verifyFileStatus(FileStatus status, long size,
      long blockSize, long modTime) {
    verifyFileStatus(status, size, 0, modTime, 0, blockSize, null, null, null);
  }

  public static void verifyFileStatus(FileStatus status, long size,
      int replication,
      long modTime,
      long accessTime,
      long blockSize,
      String owner,
      String group,
      FsPermission permission) {
    String details = status.toString();
    assertFalse("Not a dir: " + details, status.isDirectory());
    assertEquals("Mod time: " + details, modTime, status.getModificationTime());
    assertEquals("File size: " + details, size, status.getLen());
    assertEquals("Block size: " + details, blockSize, status.getBlockSize());
    if (replication > 0) {
      assertEquals("Replication value: " + details, replication,
          status.getReplication());
    }
    if (accessTime != 0) {
      assertEquals("Access time: " + details, accessTime,
          status.getAccessTime());
    }
    if (owner != null) {
      assertEquals("Owner: " + details, owner, status.getOwner());
    }
    if (group != null) {
      assertEquals("Group: " + details, group, status.getGroup());
    }
    if (permission != null) {
      assertEquals("Permission: " + details, permission,
          status.getPermission());
    }
  }

  public static void verifyDirStatus(FileStatus status,
      int replication,
      long modTime,
      long accessTime,
      String owner,
      String group,
      FsPermission permission) {
    String details = status.toString();
    assertTrue("Is a dir: " + details, status.isDirectory());
    assertEquals("zero length: " + details, 0, status.getLen());

    assertEquals("Mod time: " + details, modTime, status.getModificationTime());
    assertEquals("Replication value: " + details, replication,
        status.getReplication());
    assertEquals("Access time: " + details, accessTime, status.getAccessTime());
    assertEquals("Owner: " + details, owner, status.getOwner());
    assertEquals("Group: " + details, group, status.getGroup());
    assertEquals("Permission: " + details, permission, status.getPermission());
=======
  /**
   * Set a bucket specific property to a particular value.
   * If the generic key passed in has an {@code fs.s3a. prefix},
   * that's stripped off, so that when the the bucket properties are propagated
   * down to the generic values, that value gets copied down.
   * @param conf configuration to set
   * @param bucket bucket name
   * @param genericKey key; can start with "fs.s3a."
   * @param value value to set
   */
  public static void setBucketOption(Configuration conf, String bucket,
      String genericKey, String value) {
    final String baseKey = genericKey.startsWith(FS_S3A_PREFIX) ?
        genericKey.substring(FS_S3A_PREFIX.length())
        : genericKey;
    conf.set(FS_S3A_BUCKET_PREFIX + bucket + '.' + baseKey, value);
  }

  /**
   * Assert that a configuration option matches the expected value.
   * @param conf configuration
   * @param key option key
   * @param expected expected value
   */
  public static void assertOptionEquals(Configuration conf,
      String key,
      String expected) {
    assertEquals("Value of " + key, expected, conf.get(key));
  }

  /**
   * Assume that a condition is met. If not: log at WARN and
   * then throw an {@link AssumptionViolatedException}.
   * @param message
   * @param condition
   */
  public static void assume(String message, boolean condition) {
    if (!condition) {
      LOG.warn(message);
    }
    Assume.assumeTrue(message, condition);
>>>>>>> e648b6e1
  }
}<|MERGE_RESOLUTION|>--- conflicted
+++ resolved
@@ -23,11 +23,8 @@
 import org.apache.hadoop.fs.FileContext;
 import org.apache.hadoop.fs.FileStatus;
 import org.apache.hadoop.fs.Path;
-<<<<<<< HEAD
 import org.apache.hadoop.fs.permission.FsPermission;
 import org.apache.hadoop.fs.s3a.scale.S3AScaleTestBase;
-=======
->>>>>>> e648b6e1
 import org.junit.Assert;
 import org.junit.Assume;
 import org.junit.internal.AssumptionViolatedException;
@@ -525,7 +522,6 @@
   private S3ATestUtils() {
   }
 
-<<<<<<< HEAD
   public static void verifyFileStatus(FileStatus status, long size,
       long blockSize, long modTime) {
     verifyFileStatus(status, size, 0, modTime, 0, blockSize, null, null, null);
@@ -582,7 +578,8 @@
     assertEquals("Owner: " + details, owner, status.getOwner());
     assertEquals("Group: " + details, group, status.getGroup());
     assertEquals("Permission: " + details, permission, status.getPermission());
-=======
+  }
+
   /**
    * Set a bucket specific property to a particular value.
    * If the generic key passed in has an {@code fs.s3a. prefix},
@@ -624,6 +621,5 @@
       LOG.warn(message);
     }
     Assume.assumeTrue(message, condition);
->>>>>>> e648b6e1
   }
 }