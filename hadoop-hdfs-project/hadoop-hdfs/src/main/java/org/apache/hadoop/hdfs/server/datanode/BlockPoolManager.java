--- conflicted
+++ resolved
@@ -149,15 +149,8 @@
     LOG.info("Refresh request received for nameservices: " +
         conf.get(DFSConfigKeys.DFS_NAMESERVICES));
 
-<<<<<<< HEAD
-    Map<String, Map<String, InetSocketAddress>> newAddressMap =
-        new HashMap<>();
-    Map<String, Map<String, InetSocketAddress>> newLifelineAddressMap =
-        new HashMap<>();
-=======
     Map<String, Map<String, InetSocketAddress>> newAddressMap = null;
     Map<String, Map<String, InetSocketAddress>> newLifelineAddressMap = null;
->>>>>>> da777a54
 
     try {
       newAddressMap =
@@ -165,18 +158,10 @@
       newLifelineAddressMap =
           DFSUtil.getNNLifelineRpcAddressesForCluster(conf);
     } catch (IOException ioe) {
-<<<<<<< HEAD
-      LOG.warn("Unable to get NameNode addresses. (Note: Namenode is required "
-          +  "even for Ozone cluster.)");
-    }
-
-    if (newAddressMap.isEmpty()) {
-=======
       LOG.warn("Unable to get NameNode addresses.");
     }
 
     if (newAddressMap == null || newAddressMap.isEmpty()) {
->>>>>>> da777a54
       throw new IOException("No services to connect, missing NameNode " +
           "address.");
     }
