/**
 * Licensed to the Apache Software Foundation (ASF) under one
 * or more contributor license agreements.  See the NOTICE file
 * distributed with this work for additional information
 * regarding copyright ownership.  The ASF licenses this file
 * to you under the Apache License, Version 2.0 (the
 * "License"); you may not use this file except in compliance
 * with the License.  You may obtain a copy of the License at
 *
 *     http://www.apache.org/licenses/LICENSE-2.0
 *
 * Unless required by applicable law or agreed to in writing, software
 * distributed under the License is distributed on an "AS IS" BASIS,
 * WITHOUT WARRANTIES OR CONDITIONS OF ANY KIND, either express or implied.
 * See the License for the specific language governing permissions and
 * limitations under the License.
 */
package org.apache.hadoop.hdfs.protocolPB;

import static com.google.common.base.Preconditions.checkNotNull;
import static org.apache.hadoop.hdfs.protocol.proto.EncryptionZonesProtos
    .EncryptionZoneProto;
import static org.apache.hadoop.hdfs.protocol.proto.HdfsProtos.CipherSuiteProto;
import static org.apache.hadoop.hdfs.protocol.proto.HdfsProtos.CryptoProtocolVersionProto;

import java.io.EOFException;
import java.io.IOException;
import java.io.InputStream;
import java.util.ArrayList;
import java.util.Arrays;
import java.util.Collection;
import java.util.EnumSet;
import java.util.HashMap;
import java.util.List;
import java.util.Map;
import java.util.Map.Entry;
import java.util.Set;

import org.apache.hadoop.fs.CacheFlag;
import org.apache.hadoop.fs.ContentSummary;
import org.apache.hadoop.fs.CreateFlag;
import org.apache.hadoop.fs.FsServerDefaults;
import org.apache.hadoop.fs.Path;
import org.apache.hadoop.fs.StorageType;
import org.apache.hadoop.fs.XAttr;
import org.apache.hadoop.fs.XAttrSetFlag;
import org.apache.hadoop.fs.permission.AclEntry;
import org.apache.hadoop.fs.permission.AclEntryScope;
import org.apache.hadoop.fs.permission.AclEntryType;
import org.apache.hadoop.fs.permission.AclStatus;
import org.apache.hadoop.fs.permission.FsAction;
import org.apache.hadoop.fs.permission.FsPermission;
import org.apache.hadoop.ha.HAServiceProtocol.HAServiceState;
import org.apache.hadoop.ha.proto.HAServiceProtocolProtos;
import org.apache.hadoop.hdfs.DFSUtilClient;
import org.apache.hadoop.hdfs.inotify.EventBatch;
import org.apache.hadoop.hdfs.protocol.BlockStoragePolicy;
import org.apache.hadoop.hdfs.inotify.Event;
import org.apache.hadoop.hdfs.inotify.EventBatchList;
import org.apache.hadoop.hdfs.protocol.Block;
import org.apache.hadoop.hdfs.protocol.CacheDirectiveEntry;
import org.apache.hadoop.hdfs.protocol.CacheDirectiveInfo;
import org.apache.hadoop.hdfs.protocol.CacheDirectiveStats;
import org.apache.hadoop.hdfs.protocol.CachePoolEntry;
import org.apache.hadoop.hdfs.protocol.CachePoolInfo;
import org.apache.hadoop.hdfs.protocol.CachePoolStats;
import org.apache.hadoop.crypto.CipherOption;
import org.apache.hadoop.crypto.CipherSuite;
import org.apache.hadoop.hdfs.protocol.ClientProtocol;
import org.apache.hadoop.hdfs.protocol.CorruptFileBlocks;
import org.apache.hadoop.crypto.CryptoProtocolVersion;
import org.apache.hadoop.hdfs.protocol.DatanodeID;
import org.apache.hadoop.hdfs.protocol.DatanodeInfo;
import org.apache.hadoop.hdfs.protocol.DatanodeInfo.AdminStates;
import org.apache.hadoop.hdfs.protocol.DatanodeLocalInfo;
import org.apache.hadoop.hdfs.protocol.DirectoryListing;
import org.apache.hadoop.hdfs.protocol.EncryptionZone;
import org.apache.hadoop.hdfs.protocol.ExtendedBlock;
import org.apache.hadoop.fs.FileEncryptionInfo;
import org.apache.hadoop.hdfs.protocol.ErasureCodingZone;
import org.apache.hadoop.hdfs.protocol.ErasureCodingPolicy;
import org.apache.hadoop.hdfs.protocol.FsPermissionExtension;
import org.apache.hadoop.hdfs.protocol.HdfsConstants;
import org.apache.hadoop.hdfs.protocol.HdfsConstants.DatanodeReportType;
import org.apache.hadoop.hdfs.protocol.HdfsConstants.RollingUpgradeAction;
import org.apache.hadoop.hdfs.protocol.HdfsConstants.SafeModeAction;
import org.apache.hadoop.hdfs.protocol.HdfsFileStatus;
import org.apache.hadoop.hdfs.protocol.HdfsLocatedFileStatus;
import org.apache.hadoop.hdfs.protocol.LocatedBlock;
import org.apache.hadoop.hdfs.protocol.LocatedBlocks;
import org.apache.hadoop.hdfs.protocol.LocatedStripedBlock;
import org.apache.hadoop.hdfs.protocol.RollingUpgradeInfo;
import org.apache.hadoop.hdfs.protocol.RollingUpgradeStatus;
import org.apache.hadoop.hdfs.protocol.SnapshotDiffReport;
import org.apache.hadoop.hdfs.protocol.SnapshotDiffReport.DiffReportEntry;
import org.apache.hadoop.hdfs.protocol.SnapshotDiffReport.DiffType;
import org.apache.hadoop.hdfs.protocol.SnapshottableDirectoryStatus;
import org.apache.hadoop.hdfs.protocol.proto.AclProtos.AclEntryProto;
import org.apache.hadoop.hdfs.protocol.proto.AclProtos.AclEntryProto.AclEntryScopeProto;
import org.apache.hadoop.hdfs.protocol.proto.AclProtos.AclEntryProto.AclEntryTypeProto;
import org.apache.hadoop.hdfs.protocol.proto.AclProtos.AclEntryProto.FsActionProto;
import org.apache.hadoop.hdfs.protocol.proto.AclProtos.AclStatusProto;
import org.apache.hadoop.hdfs.protocol.proto.AclProtos.GetAclStatusResponseProto;
import org.apache.hadoop.hdfs.protocol.proto.*;
import org.apache.hadoop.hdfs.protocol.proto.ClientNamenodeProtocolProtos.CacheDirectiveEntryProto;
import org.apache.hadoop.hdfs.protocol.proto.ClientNamenodeProtocolProtos.CacheDirectiveInfoExpirationProto;
import org.apache.hadoop.hdfs.protocol.proto.ClientNamenodeProtocolProtos.CacheDirectiveInfoProto;
import org.apache.hadoop.hdfs.protocol.proto.ClientNamenodeProtocolProtos.CacheDirectiveStatsProto;
import org.apache.hadoop.hdfs.protocol.proto.ClientNamenodeProtocolProtos.CacheFlagProto;
import org.apache.hadoop.hdfs.protocol.proto.ClientNamenodeProtocolProtos.CachePoolEntryProto;
import org.apache.hadoop.hdfs.protocol.proto.ClientNamenodeProtocolProtos.CachePoolInfoProto;
import org.apache.hadoop.hdfs.protocol.proto.ClientNamenodeProtocolProtos.CachePoolStatsProto;
import org.apache.hadoop.hdfs.protocol.proto.ClientNamenodeProtocolProtos.CreateFlagProto;
import org.apache.hadoop.hdfs.protocol.proto.ClientNamenodeProtocolProtos.DatanodeReportTypeProto;
import org.apache.hadoop.hdfs.protocol.proto.ClientNamenodeProtocolProtos.DatanodeStorageReportProto;
import org.apache.hadoop.hdfs.protocol.proto.ClientNamenodeProtocolProtos.GetEditsFromTxidResponseProto;
import org.apache.hadoop.hdfs.protocol.proto.ClientNamenodeProtocolProtos.GetFsStatsResponseProto;
import org.apache.hadoop.hdfs.protocol.proto.ClientNamenodeProtocolProtos.RollingUpgradeActionProto;
import org.apache.hadoop.hdfs.protocol.proto.ClientNamenodeProtocolProtos.RollingUpgradeInfoProto;
import org.apache.hadoop.hdfs.protocol.proto.ClientNamenodeProtocolProtos.SafeModeActionProto;
import org.apache.hadoop.hdfs.protocol.proto.DataTransferProtos.ShortCircuitShmIdProto;
import org.apache.hadoop.hdfs.protocol.proto.DataTransferProtos.ShortCircuitShmSlotProto;
import org.apache.hadoop.hdfs.protocol.proto.DatanodeProtocolProtos.BalancerBandwidthCommandProto;
import org.apache.hadoop.hdfs.protocol.proto.DatanodeProtocolProtos.BlockCommandProto;
import org.apache.hadoop.hdfs.protocol.proto.DatanodeProtocolProtos.BlockECRecoveryCommandProto;
import org.apache.hadoop.hdfs.protocol.proto.DatanodeProtocolProtos.BlockIdCommandProto;
import org.apache.hadoop.hdfs.protocol.proto.DatanodeProtocolProtos.BlockRecoveryCommandProto;
import org.apache.hadoop.hdfs.protocol.proto.DatanodeProtocolProtos.DatanodeCommandProto;
import org.apache.hadoop.hdfs.protocol.proto.DatanodeProtocolProtos.DatanodeRegistrationProto;
import org.apache.hadoop.hdfs.protocol.proto.DatanodeProtocolProtos.FinalizeCommandProto;
import org.apache.hadoop.hdfs.protocol.proto.DatanodeProtocolProtos.KeyUpdateCommandProto;
import org.apache.hadoop.hdfs.protocol.proto.DatanodeProtocolProtos.NNHAStatusHeartbeatProto;
import org.apache.hadoop.hdfs.protocol.proto.DatanodeProtocolProtos.ReceivedDeletedBlockInfoProto;
import org.apache.hadoop.hdfs.protocol.proto.DatanodeProtocolProtos.RegisterCommandProto;
import org.apache.hadoop.hdfs.protocol.proto.DatanodeProtocolProtos.VolumeFailureSummaryProto;
import org.apache.hadoop.hdfs.protocol.proto.DatanodeProtocolProtos.BlockReportContextProto;
import org.apache.hadoop.hdfs.protocol.proto.ErasureCodingProtos.BlockECRecoveryInfoProto;
import org.apache.hadoop.hdfs.protocol.proto.ErasureCodingProtos.ErasureCodingZoneProto;
import org.apache.hadoop.hdfs.protocol.proto.HdfsProtos.ECSchemaOptionEntryProto;
import org.apache.hadoop.hdfs.protocol.proto.HdfsProtos.ECSchemaProto;
import org.apache.hadoop.hdfs.protocol.proto.HdfsProtos.ErasureCodingPolicyProto;
import org.apache.hadoop.hdfs.protocol.proto.HdfsProtos.BlockKeyProto;
import org.apache.hadoop.hdfs.protocol.proto.HdfsProtos.BlockProto;
import org.apache.hadoop.hdfs.protocol.proto.HdfsProtos.BlockStoragePolicyProto;
import org.apache.hadoop.hdfs.protocol.proto.HdfsProtos.BlockWithLocationsProto;
import org.apache.hadoop.hdfs.protocol.proto.HdfsProtos.BlocksWithLocationsProto;
import org.apache.hadoop.hdfs.protocol.proto.HdfsProtos.CheckpointCommandProto;
import org.apache.hadoop.hdfs.protocol.proto.HdfsProtos.CheckpointSignatureProto;
import org.apache.hadoop.hdfs.protocol.proto.HdfsProtos.CipherOptionProto;
import org.apache.hadoop.hdfs.protocol.proto.HdfsProtos.ContentSummaryProto;
import org.apache.hadoop.hdfs.protocol.proto.HdfsProtos.CorruptFileBlocksProto;
import org.apache.hadoop.hdfs.protocol.proto.HdfsProtos.DataEncryptionKeyProto;
import org.apache.hadoop.hdfs.protocol.proto.HdfsProtos.DatanodeIDProto;
import org.apache.hadoop.hdfs.protocol.proto.HdfsProtos.DatanodeInfoProto;
import org.apache.hadoop.hdfs.protocol.proto.HdfsProtos.DatanodeInfoProto.AdminState;
import org.apache.hadoop.hdfs.protocol.proto.HdfsProtos.DatanodeInfosProto;
import org.apache.hadoop.hdfs.protocol.proto.HdfsProtos.DatanodeLocalInfoProto;
import org.apache.hadoop.hdfs.protocol.proto.HdfsProtos.DatanodeStorageProto;
import org.apache.hadoop.hdfs.protocol.proto.HdfsProtos.DatanodeStorageProto.StorageState;
import org.apache.hadoop.hdfs.protocol.proto.HdfsProtos.DirectoryListingProto;
import org.apache.hadoop.hdfs.protocol.proto.HdfsProtos.ExportedBlockKeysProto;
import org.apache.hadoop.hdfs.protocol.proto.HdfsProtos.ExtendedBlockProto;
import org.apache.hadoop.hdfs.protocol.proto.HdfsProtos.FsPermissionProto;
import org.apache.hadoop.hdfs.protocol.proto.HdfsProtos.FsServerDefaultsProto;
import org.apache.hadoop.hdfs.protocol.proto.HdfsProtos.HdfsFileStatusProto;
import org.apache.hadoop.hdfs.protocol.proto.HdfsProtos.HdfsFileStatusProto.FileType;
import org.apache.hadoop.hdfs.protocol.proto.HdfsProtos.LocatedBlockProto;
import org.apache.hadoop.hdfs.protocol.proto.HdfsProtos.LocatedBlockProto.Builder;
import org.apache.hadoop.hdfs.protocol.proto.HdfsProtos.LocatedBlocksProto;
import org.apache.hadoop.hdfs.protocol.proto.HdfsProtos.NamenodeCommandProto;
import org.apache.hadoop.hdfs.protocol.proto.HdfsProtos.NamenodeRegistrationProto;
import org.apache.hadoop.hdfs.protocol.proto.HdfsProtos.NamenodeRegistrationProto.NamenodeRoleProto;
import org.apache.hadoop.hdfs.protocol.proto.HdfsProtos.NamespaceInfoProto;
import org.apache.hadoop.hdfs.protocol.proto.HdfsProtos.RecoveringBlockProto;
import org.apache.hadoop.hdfs.protocol.proto.HdfsProtos.RemoteEditLogManifestProto;
import org.apache.hadoop.hdfs.protocol.proto.HdfsProtos.RemoteEditLogProto;
import org.apache.hadoop.hdfs.protocol.proto.HdfsProtos.ReplicaStateProto;
import org.apache.hadoop.hdfs.protocol.proto.HdfsProtos.RollingUpgradeStatusProto;
import org.apache.hadoop.hdfs.protocol.proto.HdfsProtos.SnapshotDiffReportEntryProto;
import org.apache.hadoop.hdfs.protocol.proto.HdfsProtos.SnapshotDiffReportProto;
import org.apache.hadoop.hdfs.protocol.proto.HdfsProtos.SnapshottableDirectoryListingProto;
import org.apache.hadoop.hdfs.protocol.proto.HdfsProtos.SnapshottableDirectoryStatusProto;
import org.apache.hadoop.hdfs.protocol.proto.HdfsProtos.StorageInfoProto;
import org.apache.hadoop.hdfs.protocol.proto.HdfsProtos.StorageReportProto;
import org.apache.hadoop.hdfs.protocol.proto.HdfsProtos.StorageTypeProto;
import org.apache.hadoop.hdfs.protocol.proto.HdfsProtos.StorageTypesProto;
import org.apache.hadoop.hdfs.protocol.proto.HdfsProtos.StorageUuidsProto;
import org.apache.hadoop.hdfs.protocol.proto.JournalProtocolProtos.JournalInfoProto;
import org.apache.hadoop.hdfs.protocol.proto.XAttrProtos.GetXAttrsResponseProto;
import org.apache.hadoop.hdfs.protocol.proto.XAttrProtos.ListXAttrsResponseProto;
import org.apache.hadoop.hdfs.protocol.proto.XAttrProtos.XAttrProto;
import org.apache.hadoop.hdfs.protocol.proto.XAttrProtos.XAttrProto.XAttrNamespaceProto;
import org.apache.hadoop.hdfs.protocol.proto.XAttrProtos.XAttrSetFlagProto;
import org.apache.hadoop.hdfs.security.token.block.BlockKey;
import org.apache.hadoop.hdfs.security.token.block.BlockTokenIdentifier;
import org.apache.hadoop.hdfs.security.token.block.DataEncryptionKey;
import org.apache.hadoop.hdfs.security.token.block.ExportedBlockKeys;
import org.apache.hadoop.hdfs.security.token.delegation.DelegationTokenIdentifier;
import org.apache.hadoop.hdfs.server.common.HdfsServerConstants.NamenodeRole;
import org.apache.hadoop.hdfs.server.common.HdfsServerConstants.NodeType;
import org.apache.hadoop.hdfs.server.common.HdfsServerConstants.ReplicaState;
import org.apache.hadoop.hdfs.server.common.StorageInfo;
import org.apache.hadoop.hdfs.server.namenode.CheckpointSignature;
import org.apache.hadoop.hdfs.server.protocol.BalancerBandwidthCommand;
import org.apache.hadoop.hdfs.server.protocol.BlockCommand;
import org.apache.hadoop.hdfs.server.protocol.BlockECRecoveryCommand;
import org.apache.hadoop.hdfs.server.protocol.BlockIdCommand;
import org.apache.hadoop.hdfs.server.protocol.BlockRecoveryCommand;
import org.apache.hadoop.hdfs.server.protocol.BlockECRecoveryCommand.BlockECRecoveryInfo;
import org.apache.hadoop.hdfs.server.protocol.BlockRecoveryCommand.RecoveringBlock;
import org.apache.hadoop.hdfs.server.protocol.BlockReportContext;
import org.apache.hadoop.hdfs.server.protocol.BlocksWithLocations;
import org.apache.hadoop.hdfs.server.protocol.BlocksWithLocations.BlockWithLocations;
import org.apache.hadoop.hdfs.server.protocol.BlocksWithLocations.StripedBlockWithLocations;
import org.apache.hadoop.hdfs.server.protocol.CheckpointCommand;
import org.apache.hadoop.hdfs.server.protocol.DatanodeCommand;
import org.apache.hadoop.hdfs.server.protocol.DatanodeProtocol;
import org.apache.hadoop.hdfs.server.protocol.DatanodeRegistration;
import org.apache.hadoop.hdfs.server.protocol.DatanodeStorage;
import org.apache.hadoop.hdfs.server.protocol.DatanodeStorage.State;
import org.apache.hadoop.hdfs.server.protocol.DatanodeStorageReport;
import org.apache.hadoop.hdfs.server.protocol.FinalizeCommand;
import org.apache.hadoop.hdfs.server.protocol.JournalInfo;
import org.apache.hadoop.hdfs.server.protocol.KeyUpdateCommand;
import org.apache.hadoop.hdfs.server.protocol.NNHAStatusHeartbeat;
import org.apache.hadoop.hdfs.server.protocol.NamenodeCommand;
import org.apache.hadoop.hdfs.server.protocol.NamenodeRegistration;
import org.apache.hadoop.hdfs.server.protocol.NamespaceInfo;
import org.apache.hadoop.hdfs.server.protocol.ReceivedDeletedBlockInfo;
import org.apache.hadoop.hdfs.server.protocol.ReceivedDeletedBlockInfo.BlockStatus;
import org.apache.hadoop.hdfs.server.protocol.RegisterCommand;
import org.apache.hadoop.hdfs.server.protocol.RemoteEditLog;
import org.apache.hadoop.hdfs.server.protocol.RemoteEditLogManifest;
import org.apache.hadoop.hdfs.server.protocol.StorageReport;
import org.apache.hadoop.hdfs.server.protocol.VolumeFailureSummary;
import org.apache.hadoop.hdfs.shortcircuit.ShortCircuitShm.ShmId;
import org.apache.hadoop.hdfs.shortcircuit.ShortCircuitShm.SlotId;
import org.apache.hadoop.hdfs.util.ExactSizeInputStream;
import org.apache.hadoop.io.EnumSetWritable;
import org.apache.hadoop.io.Text;
import org.apache.hadoop.io.erasurecode.ECSchema;
import org.apache.hadoop.security.proto.SecurityProtos.TokenProto;
import org.apache.hadoop.security.token.Token;
import org.apache.hadoop.util.DataChecksum;

import com.google.common.base.Preconditions;
import com.google.common.collect.Lists;
import com.google.common.primitives.Shorts;
import com.google.protobuf.ByteString;
import com.google.protobuf.CodedInputStream;

/**
 * Utilities for converting protobuf classes to and from implementation classes
 * and other helper utilities to help in dealing with protobuf.
 * 
 * Note that when converting from an internal type to protobuf type, the
 * converter never return null for protobuf type. The check for internal type
 * being null must be done before calling the convert() method.
 */
public class PBHelper {
  private static final RegisterCommandProto REG_CMD_PROTO = 
      RegisterCommandProto.newBuilder().build();
  private static final RegisterCommand REG_CMD = new RegisterCommand();

  private static final AclEntryScope[] ACL_ENTRY_SCOPE_VALUES =
      AclEntryScope.values();
  private static final AclEntryType[] ACL_ENTRY_TYPE_VALUES =
      AclEntryType.values();
  private static final FsAction[] FSACTION_VALUES =
      FsAction.values();
  private static final XAttr.NameSpace[] XATTR_NAMESPACE_VALUES = 
      XAttr.NameSpace.values();

  private PBHelper() {
    /** Hidden constructor */
  }

  public static ByteString getByteString(byte[] bytes) {
    return ByteString.copyFrom(bytes);
  }

  private static <T extends Enum<T>, U extends Enum<U>> U castEnum(T from, U[] to) {
    return to[from.ordinal()];
  }

  public static NamenodeRole convert(NamenodeRoleProto role) {
    switch (role) {
    case NAMENODE:
      return NamenodeRole.NAMENODE;
    case BACKUP:
      return NamenodeRole.BACKUP;
    case CHECKPOINT:
      return NamenodeRole.CHECKPOINT;
    }
    return null;
  }

  public static NamenodeRoleProto convert(NamenodeRole role) {
    switch (role) {
    case NAMENODE:
      return NamenodeRoleProto.NAMENODE;
    case BACKUP:
      return NamenodeRoleProto.BACKUP;
    case CHECKPOINT:
      return NamenodeRoleProto.CHECKPOINT;
    }
    return null;
  }

  public static BlockStoragePolicy[] convertStoragePolicies(
      List<BlockStoragePolicyProto> policyProtos) {
    if (policyProtos == null || policyProtos.size() == 0) {
      return new BlockStoragePolicy[0];
    }
    BlockStoragePolicy[] policies = new BlockStoragePolicy[policyProtos.size()];
    int i = 0;
    for (BlockStoragePolicyProto proto : policyProtos) {
      policies[i++] = convert(proto);
    }
    return policies;
  }

  public static BlockStoragePolicy convert(BlockStoragePolicyProto proto) {
    List<StorageTypeProto> cList = proto.getCreationPolicy()
        .getStorageTypesList();
    StorageType[] creationTypes = convertStorageTypes(cList, cList.size());
    List<StorageTypeProto> cfList = proto.hasCreationFallbackPolicy() ? proto
        .getCreationFallbackPolicy().getStorageTypesList() : null;
    StorageType[] creationFallbackTypes = cfList == null ? StorageType
        .EMPTY_ARRAY : convertStorageTypes(cfList, cfList.size());
    List<StorageTypeProto> rfList = proto.hasReplicationFallbackPolicy() ?
        proto.getReplicationFallbackPolicy().getStorageTypesList() : null;
    StorageType[] replicationFallbackTypes = rfList == null ? StorageType
        .EMPTY_ARRAY : convertStorageTypes(rfList, rfList.size());
    return new BlockStoragePolicy((byte) proto.getPolicyId(), proto.getName(),
        creationTypes, creationFallbackTypes, replicationFallbackTypes);
  }

  public static BlockStoragePolicyProto convert(BlockStoragePolicy policy) {
    BlockStoragePolicyProto.Builder builder = BlockStoragePolicyProto
        .newBuilder().setPolicyId(policy.getId()).setName(policy.getName());
    // creation storage types
    StorageTypesProto creationProto = convert(policy.getStorageTypes());
    Preconditions.checkArgument(creationProto != null);
    builder.setCreationPolicy(creationProto);
    // creation fallback
    StorageTypesProto creationFallbackProto = convert(
        policy.getCreationFallbacks());
    if (creationFallbackProto != null) {
      builder.setCreationFallbackPolicy(creationFallbackProto);
    }
    // replication fallback
    StorageTypesProto replicationFallbackProto = convert(
        policy.getReplicationFallbacks());
    if (replicationFallbackProto != null) {
      builder.setReplicationFallbackPolicy(replicationFallbackProto);
    }
    return builder.build();
  }

  public static StorageTypesProto convert(StorageType[] types) {
    if (types == null || types.length == 0) {
      return null;
    }
    List<StorageTypeProto> list = PBHelperClient.convertStorageTypes(types);
    return StorageTypesProto.newBuilder().addAllStorageTypes(list).build();
  }

  public static StorageInfoProto convert(StorageInfo info) {
    return StorageInfoProto.newBuilder().setClusterID(info.getClusterID())
        .setCTime(info.getCTime()).setLayoutVersion(info.getLayoutVersion())
        .setNamespceID(info.getNamespaceID()).build();
  }

  public static StorageInfo convert(StorageInfoProto info, NodeType type) {
    return new StorageInfo(info.getLayoutVersion(), info.getNamespceID(),
        info.getClusterID(), info.getCTime(), type);
  }

  public static NamenodeRegistrationProto convert(NamenodeRegistration reg) {
    return NamenodeRegistrationProto.newBuilder()
        .setHttpAddress(reg.getHttpAddress()).setRole(convert(reg.getRole()))
        .setRpcAddress(reg.getAddress())
        .setStorageInfo(convert((StorageInfo) reg)).build();
  }

  public static NamenodeRegistration convert(NamenodeRegistrationProto reg) {
    StorageInfo si = convert(reg.getStorageInfo(), NodeType.NAME_NODE);
    return new NamenodeRegistration(reg.getRpcAddress(), reg.getHttpAddress(),
        si, convert(reg.getRole()));
  }

  // DatanodeId
  public static DatanodeID convert(DatanodeIDProto dn) {
    return new DatanodeID(dn.getIpAddr(), dn.getHostName(), dn.getDatanodeUuid(),
        dn.getXferPort(), dn.getInfoPort(), dn.hasInfoSecurePort() ? dn
        .getInfoSecurePort() : 0, dn.getIpcPort());
  }

  // Arrays of DatanodeId
  public static DatanodeIDProto[] convert(DatanodeID[] did) {
    if (did == null)
      return null;
    final int len = did.length;
    DatanodeIDProto[] result = new DatanodeIDProto[len];
    for (int i = 0; i < len; ++i) {
      result[i] = PBHelperClient.convert(did[i]);
    }
    return result;
  }
  
  public static DatanodeID[] convert(DatanodeIDProto[] did) {
    if (did == null) return null;
    final int len = did.length;
    DatanodeID[] result = new DatanodeID[len];
    for (int i = 0; i < len; ++i) {
      result[i] = convert(did[i]);
    }
    return result;
  }
  
  // Block
  public static BlockProto convert(Block b) {
    return BlockProto.newBuilder().setBlockId(b.getBlockId())
        .setGenStamp(b.getGenerationStamp()).setNumBytes(b.getNumBytes())
        .build();
  }

  public static Block convert(BlockProto b) {
    return new Block(b.getBlockId(), b.getNumBytes(), b.getGenStamp());
  }

  public static BlockWithLocationsProto convert(BlockWithLocations blk) {
    BlockWithLocationsProto.Builder builder = BlockWithLocationsProto
        .newBuilder().setBlock(convert(blk.getBlock()))
        .addAllDatanodeUuids(Arrays.asList(blk.getDatanodeUuids()))
        .addAllStorageUuids(Arrays.asList(blk.getStorageIDs()))
<<<<<<< HEAD
        .addAllStorageTypes(convertStorageTypes(blk.getStorageTypes()));
    if (blk instanceof StripedBlockWithLocations) {
      StripedBlockWithLocations sblk = (StripedBlockWithLocations) blk;
      builder.setIndices(getByteString(sblk.getIndices()));
      builder.setDataBlockNum(sblk.getDataBlockNum());
    }
    return builder.build();
=======
        .addAllStorageTypes(PBHelperClient.convertStorageTypes(blk.getStorageTypes()))
        .build();
>>>>>>> cbb24953
  }

  public static BlockWithLocations convert(BlockWithLocationsProto b) {
    final List<String> datanodeUuids = b.getDatanodeUuidsList();
    final List<String> storageUuids = b.getStorageUuidsList();
    final List<StorageTypeProto> storageTypes = b.getStorageTypesList();
    BlockWithLocations blk = new BlockWithLocations(convert(b.getBlock()),
        datanodeUuids.toArray(new String[datanodeUuids.size()]),
        storageUuids.toArray(new String[storageUuids.size()]),
        convertStorageTypes(storageTypes, storageUuids.size()));
    if (b.hasIndices()) {
      blk = new StripedBlockWithLocations(blk, b.getIndices().toByteArray(),
          (short) b.getDataBlockNum());
    }
    return blk;
  }

  public static BlocksWithLocationsProto convert(BlocksWithLocations blks) {
    BlocksWithLocationsProto.Builder builder = BlocksWithLocationsProto
        .newBuilder();
    for (BlockWithLocations b : blks.getBlocks()) {
      builder.addBlocks(convert(b));
    }
    return builder.build();
  }

  public static BlocksWithLocations convert(BlocksWithLocationsProto blocks) {
    List<BlockWithLocationsProto> b = blocks.getBlocksList();
    BlockWithLocations[] ret = new BlockWithLocations[b.size()];
    int i = 0;
    for (BlockWithLocationsProto entry : b) {
      ret[i++] = convert(entry);
    }
    return new BlocksWithLocations(ret);
  }

  public static BlockKeyProto convert(BlockKey key) {
    byte[] encodedKey = key.getEncodedKey();
    ByteString keyBytes = ByteString.copyFrom(encodedKey == null ? 
        DFSUtilClient.EMPTY_BYTES : encodedKey);
    return BlockKeyProto.newBuilder().setKeyId(key.getKeyId())
        .setKeyBytes(keyBytes).setExpiryDate(key.getExpiryDate()).build();
  }

  public static BlockKey convert(BlockKeyProto k) {
    return new BlockKey(k.getKeyId(), k.getExpiryDate(), k.getKeyBytes()
        .toByteArray());
  }

  public static ExportedBlockKeysProto convert(ExportedBlockKeys keys) {
    ExportedBlockKeysProto.Builder builder = ExportedBlockKeysProto
        .newBuilder();
    builder.setIsBlockTokenEnabled(keys.isBlockTokenEnabled())
        .setKeyUpdateInterval(keys.getKeyUpdateInterval())
        .setTokenLifeTime(keys.getTokenLifetime())
        .setCurrentKey(convert(keys.getCurrentKey()));
    for (BlockKey k : keys.getAllKeys()) {
      builder.addAllKeys(convert(k));
    }
    return builder.build();
  }

  public static ExportedBlockKeys convert(ExportedBlockKeysProto keys) {
    return new ExportedBlockKeys(keys.getIsBlockTokenEnabled(),
        keys.getKeyUpdateInterval(), keys.getTokenLifeTime(),
        convert(keys.getCurrentKey()), convertBlockKeys(keys.getAllKeysList()));
  }

  public static CheckpointSignatureProto convert(CheckpointSignature s) {
    return CheckpointSignatureProto.newBuilder()
        .setBlockPoolId(s.getBlockpoolID())
        .setCurSegmentTxId(s.getCurSegmentTxId())
        .setMostRecentCheckpointTxId(s.getMostRecentCheckpointTxId())
        .setStorageInfo(PBHelper.convert((StorageInfo) s)).build();
  }

  public static CheckpointSignature convert(CheckpointSignatureProto s) {
    StorageInfo si = PBHelper.convert(s.getStorageInfo(), NodeType.NAME_NODE);
    return new CheckpointSignature(si, s.getBlockPoolId(),
        s.getMostRecentCheckpointTxId(), s.getCurSegmentTxId());
  }

  public static RemoteEditLogProto convert(RemoteEditLog log) {
    return RemoteEditLogProto.newBuilder()
        .setStartTxId(log.getStartTxId())
        .setEndTxId(log.getEndTxId())
        .setIsInProgress(log.isInProgress()).build();
  }

  public static RemoteEditLog convert(RemoteEditLogProto l) {
    return new RemoteEditLog(l.getStartTxId(), l.getEndTxId(),
        l.getIsInProgress());
  }

  public static RemoteEditLogManifestProto convert(
      RemoteEditLogManifest manifest) {
    RemoteEditLogManifestProto.Builder builder = RemoteEditLogManifestProto
        .newBuilder();
    for (RemoteEditLog log : manifest.getLogs()) {
      builder.addLogs(convert(log));
    }
    return builder.build();
  }

  public static RemoteEditLogManifest convert(
      RemoteEditLogManifestProto manifest) {
    List<RemoteEditLog> logs = new ArrayList<RemoteEditLog>(manifest
        .getLogsList().size());
    for (RemoteEditLogProto l : manifest.getLogsList()) {
      logs.add(convert(l));
    }
    return new RemoteEditLogManifest(logs);
  }

  public static CheckpointCommandProto convert(CheckpointCommand cmd) {
    return CheckpointCommandProto.newBuilder()
        .setSignature(convert(cmd.getSignature()))
        .setNeedToReturnImage(cmd.needToReturnImage()).build();
  }

  public static NamenodeCommandProto convert(NamenodeCommand cmd) {
    if (cmd instanceof CheckpointCommand) {
      return NamenodeCommandProto.newBuilder().setAction(cmd.getAction())
          .setType(NamenodeCommandProto.Type.CheckPointCommand)
          .setCheckpointCmd(convert((CheckpointCommand) cmd)).build();
    }
    return NamenodeCommandProto.newBuilder()
        .setType(NamenodeCommandProto.Type.NamenodeCommand)
        .setAction(cmd.getAction()).build();
  }

  public static BlockKey[] convertBlockKeys(List<BlockKeyProto> list) {
    BlockKey[] ret = new BlockKey[list.size()];
    int i = 0;
    for (BlockKeyProto k : list) {
      ret[i++] = convert(k);
    }
    return ret;
  }

  public static NamespaceInfo convert(NamespaceInfoProto info) {
    StorageInfoProto storage = info.getStorageInfo();
    return new NamespaceInfo(storage.getNamespceID(), storage.getClusterID(),
        info.getBlockPoolID(), storage.getCTime(), info.getBuildVersion(),
        info.getSoftwareVersion(), info.getCapabilities());
  }

  public static NamenodeCommand convert(NamenodeCommandProto cmd) {
    if (cmd == null) return null;
    switch (cmd.getType()) {
    case CheckPointCommand:
      CheckpointCommandProto chkPt = cmd.getCheckpointCmd();
      return new CheckpointCommand(PBHelper.convert(chkPt.getSignature()),
          chkPt.getNeedToReturnImage());
    default:
      return new NamenodeCommand(cmd.getAction());
    }
  }
  
  public static ExtendedBlock convert(ExtendedBlockProto eb) {
    if (eb == null) return null;
    return new ExtendedBlock( eb.getPoolId(),  eb.getBlockId(),   eb.getNumBytes(),
       eb.getGenerationStamp());
  }
  
  public static RecoveringBlockProto convert(RecoveringBlock b) {
    if (b == null) {
      return null;
    }
    LocatedBlockProto lb = PBHelper.convertLocatedBlock(b);
    RecoveringBlockProto.Builder builder = RecoveringBlockProto.newBuilder();
    builder.setBlock(lb).setNewGenStamp(b.getNewGenerationStamp());
    if(b.getNewBlock() != null)
      builder.setTruncateBlock(PBHelper.convert(b.getNewBlock()));
    return builder.build();
  }

  public static RecoveringBlock convert(RecoveringBlockProto b) {
    ExtendedBlock block = convert(b.getBlock().getB());
    DatanodeInfo[] locs = convert(b.getBlock().getLocsList());
    return (b.hasTruncateBlock()) ?
        new RecoveringBlock(block, locs, PBHelper.convert(b.getTruncateBlock())) :
        new RecoveringBlock(block, locs, b.getNewGenStamp());
  }
  
  static public DatanodeInfo convert(DatanodeInfoProto di) {
    if (di == null) return null;
    return new DatanodeInfo(
        PBHelper.convert(di.getId()),
        di.hasLocation() ? di.getLocation() : null , 
        di.getCapacity(),  di.getDfsUsed(),  di.getRemaining(),
        di.getBlockPoolUsed(), di.getCacheCapacity(), di.getCacheUsed(),
        di.getLastUpdate(), di.getLastUpdateMonotonic(),
        di.getXceiverCount(), PBHelper.convert(di.getAdminState()));
  }
  
  static public DatanodeInfo[] convert(DatanodeInfoProto di[]) {
    if (di == null) return null;
    DatanodeInfo[] result = new DatanodeInfo[di.length];
    for (int i = 0; i < di.length; i++) {
      result[i] = convert(di[i]);
    }    
    return result;
  }

  public static DatanodeInfo[] convert(List<DatanodeInfoProto> list) {
    DatanodeInfo[] info = new DatanodeInfo[list.size()];
    for (int i = 0; i < info.length; i++) {
      info[i] = convert(list.get(i));
    }
    return info;
  }

  public static DatanodeStorageReportProto convertDatanodeStorageReport(
      DatanodeStorageReport report) {
    return DatanodeStorageReportProto.newBuilder()
        .setDatanodeInfo(PBHelperClient.convert(report.getDatanodeInfo()))
        .addAllStorageReports(convertStorageReports(report.getStorageReports()))
        .build();
  }

  public static List<DatanodeStorageReportProto> convertDatanodeStorageReports(
      DatanodeStorageReport[] reports) {
    final List<DatanodeStorageReportProto> protos
        = new ArrayList<DatanodeStorageReportProto>(reports.length);
    for(int i = 0; i < reports.length; i++) {
      protos.add(convertDatanodeStorageReport(reports[i]));
    }
    return protos;
  }

  public static DatanodeStorageReport convertDatanodeStorageReport(
      DatanodeStorageReportProto proto) {
    return new DatanodeStorageReport(
        convert(proto.getDatanodeInfo()),
        convertStorageReports(proto.getStorageReportsList()));
  }

  public static DatanodeStorageReport[] convertDatanodeStorageReports(
      List<DatanodeStorageReportProto> protos) {
    final DatanodeStorageReport[] reports
        = new DatanodeStorageReport[protos.size()];
    for(int i = 0; i < reports.length; i++) {
      reports[i] = convertDatanodeStorageReport(protos.get(i));
    }
    return reports;
  }

  public static AdminStates convert(AdminState adminState) {
    switch(adminState) {
    case DECOMMISSION_INPROGRESS:
      return AdminStates.DECOMMISSION_INPROGRESS;
    case DECOMMISSIONED:
      return AdminStates.DECOMMISSIONED;
    case NORMAL:
    default:
      return AdminStates.NORMAL;
    }
  }
  
  public static LocatedBlockProto convertLocatedBlock(LocatedBlock b) {
    if (b == null) return null;
    Builder builder = LocatedBlockProto.newBuilder();
    DatanodeInfo[] locs = b.getLocations();
    List<DatanodeInfo> cachedLocs =
        Lists.newLinkedList(Arrays.asList(b.getCachedLocations()));
    for (int i = 0; i < locs.length; i++) {
      DatanodeInfo loc = locs[i];
      builder.addLocs(i, PBHelperClient.convert(loc));
      boolean locIsCached = cachedLocs.contains(loc);
      builder.addIsCached(locIsCached);
      if (locIsCached) {
        cachedLocs.remove(loc);
      }
    }
    Preconditions.checkArgument(cachedLocs.size() == 0,
        "Found additional cached replica locations that are not in the set of"
        + " storage-backed locations!");

    StorageType[] storageTypes = b.getStorageTypes();
    if (storageTypes != null) {
<<<<<<< HEAD
      for (StorageType storageType : storageTypes) {
        builder.addStorageTypes(PBHelper.convertStorageType(storageType));
=======
      for (int i = 0; i < storageTypes.length; ++i) {
        builder.addStorageTypes(PBHelperClient.convertStorageType(storageTypes[i]));
>>>>>>> cbb24953
      }
    }
    final String[] storageIDs = b.getStorageIDs();
    if (storageIDs != null) {
      builder.addAllStorageIDs(Arrays.asList(storageIDs));
    }
    if (b instanceof LocatedStripedBlock) {
      LocatedStripedBlock sb = (LocatedStripedBlock) b;
      int[] indices = sb.getBlockIndices();
      Token<BlockTokenIdentifier>[] blockTokens = sb.getBlockTokens();
      for (int i = 0; i < indices.length; i++) {
        builder.addBlockIndex(indices[i]);
        builder.addBlockTokens(PBHelper.convert(blockTokens[i]));
      }
    }

    return builder.setB(PBHelperClient.convert(b.getBlock()))
        .setBlockToken(PBHelperClient.convert(b.getBlockToken()))
        .setCorrupt(b.isCorrupt()).setOffset(b.getStartOffset()).build();
  }
  
  public static LocatedBlock convertLocatedBlockProto(LocatedBlockProto proto) {
    if (proto == null) return null;
    List<DatanodeInfoProto> locs = proto.getLocsList();
    DatanodeInfo[] targets = new DatanodeInfo[locs.size()];
    for (int i = 0; i < locs.size(); i++) {
      targets[i] = PBHelper.convert(locs.get(i));
    }

    final StorageType[] storageTypes = convertStorageTypes(
        proto.getStorageTypesList(), locs.size());

    final int storageIDsCount = proto.getStorageIDsCount();
    final String[] storageIDs;
    if (storageIDsCount == 0) {
      storageIDs = null;
    } else {
      Preconditions.checkState(storageIDsCount == locs.size());
      storageIDs = proto.getStorageIDsList().toArray(new String[storageIDsCount]);
    }

    int[] indices = null;
    final int indexCount = proto.getBlockIndexCount();
    if (indexCount > 0) {
      indices = new int[indexCount];
      for (int i = 0; i < indexCount; i++) {
        indices[i] = proto.getBlockIndex(i);
      }
    }

    // Set values from the isCached list, re-using references from loc
    List<DatanodeInfo> cachedLocs = new ArrayList<DatanodeInfo>(locs.size());
    List<Boolean> isCachedList = proto.getIsCachedList();
    for (int i=0; i<isCachedList.size(); i++) {
      if (isCachedList.get(i)) {
        cachedLocs.add(targets[i]);
      }
    }

    final LocatedBlock lb;
    if (indices == null) {
      lb = new LocatedBlock(PBHelper.convert(proto.getB()), targets, storageIDs,
          storageTypes, proto.getOffset(), proto.getCorrupt(),
          cachedLocs.toArray(new DatanodeInfo[cachedLocs.size()]));
    } else {
      lb = new LocatedStripedBlock(PBHelper.convert(proto.getB()), targets,
          storageIDs, storageTypes, indices, proto.getOffset(),
          proto.getCorrupt(),
          cachedLocs.toArray(new DatanodeInfo[cachedLocs.size()]));
      List<TokenProto> tokenProtos = proto.getBlockTokensList();
      Token<BlockTokenIdentifier>[] blockTokens = new Token[indices.length];
      for (int i = 0; i < indices.length; i++) {
        blockTokens[i] = PBHelper.convert(tokenProtos.get(i));
      }
      ((LocatedStripedBlock) lb).setBlockTokens(blockTokens);
    }
    lb.setBlockToken(PBHelper.convert(proto.getBlockToken()));

    return lb;
  }

  public static Token<BlockTokenIdentifier> convert(
      TokenProto blockToken) {
    return new Token<BlockTokenIdentifier>(blockToken.getIdentifier()
        .toByteArray(), blockToken.getPassword().toByteArray(), new Text(
        blockToken.getKind()), new Text(blockToken.getService()));
  }

  
  public static Token<DelegationTokenIdentifier> convertDelegationToken(
      TokenProto blockToken) {
    return new Token<DelegationTokenIdentifier>(blockToken.getIdentifier()
        .toByteArray(), blockToken.getPassword().toByteArray(), new Text(
        blockToken.getKind()), new Text(blockToken.getService()));
  }

  public static ReplicaState convert(ReplicaStateProto state) {
    switch (state) {
    case RBW:
      return ReplicaState.RBW;
    case RUR:
      return ReplicaState.RUR;
    case RWR:
      return ReplicaState.RWR;
    case TEMPORARY:
      return ReplicaState.TEMPORARY;
    case FINALIZED:
    default:
      return ReplicaState.FINALIZED;
    }
  }

  public static ReplicaStateProto convert(ReplicaState state) {
    switch (state) {
    case RBW:
      return ReplicaStateProto.RBW;
    case RUR:
      return ReplicaStateProto.RUR;
    case RWR:
      return ReplicaStateProto.RWR;
    case TEMPORARY:
      return ReplicaStateProto.TEMPORARY;
    case FINALIZED:
    default:
      return ReplicaStateProto.FINALIZED;
    }
  }
  
  public static DatanodeRegistrationProto convert(
      DatanodeRegistration registration) {
    DatanodeRegistrationProto.Builder builder = DatanodeRegistrationProto
        .newBuilder();
    return builder.setDatanodeID(PBHelperClient.convert((DatanodeID) registration))
        .setStorageInfo(PBHelper.convert(registration.getStorageInfo()))
        .setKeys(PBHelper.convert(registration.getExportedKeys()))
        .setSoftwareVersion(registration.getSoftwareVersion()).build();
  }

  public static DatanodeRegistration convert(DatanodeRegistrationProto proto) {
    StorageInfo si = convert(proto.getStorageInfo(), NodeType.DATA_NODE);
    return new DatanodeRegistration(PBHelper.convert(proto.getDatanodeID()),
        si, PBHelper.convert(proto.getKeys()), proto.getSoftwareVersion());
  }

  public static DatanodeCommand convert(DatanodeCommandProto proto) {
    switch (proto.getCmdType()) {
    case BalancerBandwidthCommand:
      return PBHelper.convert(proto.getBalancerCmd());
    case BlockCommand:
      return PBHelper.convert(proto.getBlkCmd());
    case BlockRecoveryCommand:
      return PBHelper.convert(proto.getRecoveryCmd());
    case FinalizeCommand:
      return PBHelper.convert(proto.getFinalizeCmd());
    case KeyUpdateCommand:
      return PBHelper.convert(proto.getKeyUpdateCmd());
    case RegisterCommand:
      return REG_CMD;
    case BlockIdCommand:
      return PBHelper.convert(proto.getBlkIdCmd());
    case BlockECRecoveryCommand:
      return PBHelper.convert(proto.getBlkECRecoveryCmd());
    default:
      return null;
    }
  }
  
  public static BalancerBandwidthCommandProto convert(
      BalancerBandwidthCommand bbCmd) {
    return BalancerBandwidthCommandProto.newBuilder()
        .setBandwidth(bbCmd.getBalancerBandwidthValue()).build();
  }

  public static KeyUpdateCommandProto convert(KeyUpdateCommand cmd) {
    return KeyUpdateCommandProto.newBuilder()
        .setKeys(PBHelper.convert(cmd.getExportedKeys())).build();
  }

  public static BlockRecoveryCommandProto convert(BlockRecoveryCommand cmd) {
    BlockRecoveryCommandProto.Builder builder = BlockRecoveryCommandProto
        .newBuilder();
    for (RecoveringBlock b : cmd.getRecoveringBlocks()) {
      builder.addBlocks(PBHelper.convert(b));
    }
    return builder.build();
  }

  public static FinalizeCommandProto convert(FinalizeCommand cmd) {
    return FinalizeCommandProto.newBuilder()
        .setBlockPoolId(cmd.getBlockPoolId()).build();
  }

  public static BlockCommandProto convert(BlockCommand cmd) {
    BlockCommandProto.Builder builder = BlockCommandProto.newBuilder()
        .setBlockPoolId(cmd.getBlockPoolId());
    switch (cmd.getAction()) {
    case DatanodeProtocol.DNA_TRANSFER:
      builder.setAction(BlockCommandProto.Action.TRANSFER);
      break;
    case DatanodeProtocol.DNA_INVALIDATE:
      builder.setAction(BlockCommandProto.Action.INVALIDATE);
      break;
    case DatanodeProtocol.DNA_SHUTDOWN:
      builder.setAction(BlockCommandProto.Action.SHUTDOWN);
      break;
    default:
      throw new AssertionError("Invalid action");
    }
    Block[] blocks = cmd.getBlocks();
    for (int i = 0; i < blocks.length; i++) {
      builder.addBlocks(PBHelper.convert(blocks[i]));
    }
    builder.addAllTargets(convert(cmd.getTargets()))
           .addAllTargetStorageUuids(convert(cmd.getTargetStorageIDs()));
    StorageType[][] types = cmd.getTargetStorageTypes();
    if (types != null) {
      builder.addAllTargetStorageTypes(convert(types));
    }
    return builder.build();
  }

  private static List<StorageTypesProto> convert(StorageType[][] types) {
    List<StorageTypesProto> list = Lists.newArrayList();
    if (types != null) {
      for (StorageType[] ts : types) {
        StorageTypesProto.Builder builder = StorageTypesProto.newBuilder();
        builder.addAllStorageTypes(PBHelperClient.convertStorageTypes(ts));
        list.add(builder.build());
      }
    }
    return list;
  }

  public static BlockIdCommandProto convert(BlockIdCommand cmd) {
    BlockIdCommandProto.Builder builder = BlockIdCommandProto.newBuilder()
        .setBlockPoolId(cmd.getBlockPoolId());
    switch (cmd.getAction()) {
    case DatanodeProtocol.DNA_CACHE:
      builder.setAction(BlockIdCommandProto.Action.CACHE);
      break;
    case DatanodeProtocol.DNA_UNCACHE:
      builder.setAction(BlockIdCommandProto.Action.UNCACHE);
      break;
    default:
      throw new AssertionError("Invalid action");
    }
    long[] blockIds = cmd.getBlockIds();
    for (int i = 0; i < blockIds.length; i++) {
      builder.addBlockIds(blockIds[i]);
    }
    return builder.build();
  }

  private static List<DatanodeInfosProto> convert(DatanodeInfo[][] targets) {
    DatanodeInfosProto[] ret = new DatanodeInfosProto[targets.length];
    for (int i = 0; i < targets.length; i++) {
      ret[i] = DatanodeInfosProto.newBuilder()
          .addAllDatanodes(PBHelperClient.convert(targets[i])).build();
    }
    return Arrays.asList(ret);
  }

  private static List<StorageUuidsProto> convert(String[][] targetStorageUuids) {
    StorageUuidsProto[] ret = new StorageUuidsProto[targetStorageUuids.length];
    for (int i = 0; i < targetStorageUuids.length; i++) {
      ret[i] = StorageUuidsProto.newBuilder()
          .addAllStorageUuids(Arrays.asList(targetStorageUuids[i])).build();
    }
    return Arrays.asList(ret);
  }

  public static DatanodeCommandProto convert(DatanodeCommand datanodeCommand) {
    DatanodeCommandProto.Builder builder = DatanodeCommandProto.newBuilder();
    if (datanodeCommand == null) {
      return builder.setCmdType(DatanodeCommandProto.Type.NullDatanodeCommand)
          .build();
    }
    switch (datanodeCommand.getAction()) {
    case DatanodeProtocol.DNA_BALANCERBANDWIDTHUPDATE:
      builder.setCmdType(DatanodeCommandProto.Type.BalancerBandwidthCommand)
          .setBalancerCmd(
              PBHelper.convert((BalancerBandwidthCommand) datanodeCommand));
      break;
    case DatanodeProtocol.DNA_ACCESSKEYUPDATE:
      builder
          .setCmdType(DatanodeCommandProto.Type.KeyUpdateCommand)
          .setKeyUpdateCmd(PBHelper.convert((KeyUpdateCommand) datanodeCommand));
      break;
    case DatanodeProtocol.DNA_RECOVERBLOCK:
      builder.setCmdType(DatanodeCommandProto.Type.BlockRecoveryCommand)
          .setRecoveryCmd(
              PBHelper.convert((BlockRecoveryCommand) datanodeCommand));
      break;
    case DatanodeProtocol.DNA_FINALIZE:
      builder.setCmdType(DatanodeCommandProto.Type.FinalizeCommand)
          .setFinalizeCmd(PBHelper.convert((FinalizeCommand) datanodeCommand));
      break;
    case DatanodeProtocol.DNA_REGISTER:
      builder.setCmdType(DatanodeCommandProto.Type.RegisterCommand)
          .setRegisterCmd(REG_CMD_PROTO);
      break;
    case DatanodeProtocol.DNA_TRANSFER:
    case DatanodeProtocol.DNA_INVALIDATE:
    case DatanodeProtocol.DNA_SHUTDOWN:
      builder.setCmdType(DatanodeCommandProto.Type.BlockCommand).
        setBlkCmd(PBHelper.convert((BlockCommand) datanodeCommand));
      break;
    case DatanodeProtocol.DNA_CACHE:
    case DatanodeProtocol.DNA_UNCACHE:
      builder.setCmdType(DatanodeCommandProto.Type.BlockIdCommand).
        setBlkIdCmd(PBHelper.convert((BlockIdCommand) datanodeCommand));
      break;
    case DatanodeProtocol.DNA_ERASURE_CODING_RECOVERY:
      builder.setCmdType(DatanodeCommandProto.Type.BlockECRecoveryCommand)
          .setBlkECRecoveryCmd(
              convert((BlockECRecoveryCommand) datanodeCommand));
      break;
    case DatanodeProtocol.DNA_UNKNOWN: //Not expected
    default:
      builder.setCmdType(DatanodeCommandProto.Type.NullDatanodeCommand);
    }
    return builder.build();
  }

  public static KeyUpdateCommand convert(KeyUpdateCommandProto keyUpdateCmd) {
    return new KeyUpdateCommand(PBHelper.convert(keyUpdateCmd.getKeys()));
  }

  public static FinalizeCommand convert(FinalizeCommandProto finalizeCmd) {
    return new FinalizeCommand(finalizeCmd.getBlockPoolId());
  }

  public static BlockRecoveryCommand convert(
      BlockRecoveryCommandProto recoveryCmd) {
    List<RecoveringBlockProto> list = recoveryCmd.getBlocksList();
    List<RecoveringBlock> recoveringBlocks = new ArrayList<RecoveringBlock>(
        list.size());
    
    for (RecoveringBlockProto rbp : list) {
      recoveringBlocks.add(PBHelper.convert(rbp));
    }
    return new BlockRecoveryCommand(recoveringBlocks);
  }

  public static BlockCommand convert(BlockCommandProto blkCmd) {
    List<BlockProto> blockProtoList = blkCmd.getBlocksList();
    Block[] blocks = new Block[blockProtoList.size()];
    for (int i = 0; i < blockProtoList.size(); i++) {
      blocks[i] = PBHelper.convert(blockProtoList.get(i));
    }
    List<DatanodeInfosProto> targetList = blkCmd.getTargetsList();
    DatanodeInfo[][] targets = new DatanodeInfo[targetList.size()][];
    for (int i = 0; i < targetList.size(); i++) {
      targets[i] = PBHelper.convert(targetList.get(i));
    }

    StorageType[][] targetStorageTypes = new StorageType[targetList.size()][];
    List<StorageTypesProto> targetStorageTypesList = blkCmd.getTargetStorageTypesList();
    if (targetStorageTypesList.isEmpty()) { // missing storage types
      for(int i = 0; i < targetStorageTypes.length; i++) {
        targetStorageTypes[i] = new StorageType[targets[i].length];
        Arrays.fill(targetStorageTypes[i], StorageType.DEFAULT);
      }
    } else {
      for(int i = 0; i < targetStorageTypes.length; i++) {
        List<StorageTypeProto> p = targetStorageTypesList.get(i).getStorageTypesList();
        targetStorageTypes[i] = convertStorageTypes(p, targets[i].length);
      }
    }

    List<StorageUuidsProto> targetStorageUuidsList = blkCmd.getTargetStorageUuidsList();
    String[][] targetStorageIDs = new String[targetStorageUuidsList.size()][];
    for(int i = 0; i < targetStorageIDs.length; i++) {
      List<String> storageIDs = targetStorageUuidsList.get(i).getStorageUuidsList();
      targetStorageIDs[i] = storageIDs.toArray(new String[storageIDs.size()]);
    }

    int action = DatanodeProtocol.DNA_UNKNOWN;
    switch (blkCmd.getAction()) {
    case TRANSFER:
      action = DatanodeProtocol.DNA_TRANSFER;
      break;
    case INVALIDATE:
      action = DatanodeProtocol.DNA_INVALIDATE;
      break;
    case SHUTDOWN:
      action = DatanodeProtocol.DNA_SHUTDOWN;
      break;
    default:
      throw new AssertionError("Unknown action type: " + blkCmd.getAction());
    }
    return new BlockCommand(action, blkCmd.getBlockPoolId(), blocks, targets,
        targetStorageTypes, targetStorageIDs);
  }

  public static BlockIdCommand convert(BlockIdCommandProto blkIdCmd) {
    int numBlockIds = blkIdCmd.getBlockIdsCount();
    long blockIds[] = new long[numBlockIds];
    for (int i = 0; i < numBlockIds; i++) {
      blockIds[i] = blkIdCmd.getBlockIds(i);
    }
    int action = DatanodeProtocol.DNA_UNKNOWN;
    switch (blkIdCmd.getAction()) {
    case CACHE:
      action = DatanodeProtocol.DNA_CACHE;
      break;
    case UNCACHE:
      action = DatanodeProtocol.DNA_UNCACHE;
      break;
    default:
      throw new AssertionError("Unknown action type: " + blkIdCmd.getAction());
    }
    return new BlockIdCommand(action, blkIdCmd.getBlockPoolId(), blockIds);
  }

  public static DatanodeInfo[] convert(DatanodeInfosProto datanodeInfosProto) {
    List<DatanodeInfoProto> proto = datanodeInfosProto.getDatanodesList();
    DatanodeInfo[] infos = new DatanodeInfo[proto.size()];
    for (int i = 0; i < infos.length; i++) {
      infos[i] = PBHelper.convert(proto.get(i));
    }
    return infos;
  }

  public static BalancerBandwidthCommand convert(
      BalancerBandwidthCommandProto balancerCmd) {
    return new BalancerBandwidthCommand(balancerCmd.getBandwidth());
  }

  public static ReceivedDeletedBlockInfoProto convert(
      ReceivedDeletedBlockInfo receivedDeletedBlockInfo) {
    ReceivedDeletedBlockInfoProto.Builder builder = 
        ReceivedDeletedBlockInfoProto.newBuilder();
    
    ReceivedDeletedBlockInfoProto.BlockStatus status;
    switch (receivedDeletedBlockInfo.getStatus()) {
    case RECEIVING_BLOCK:
      status = ReceivedDeletedBlockInfoProto.BlockStatus.RECEIVING;
      break;
    case RECEIVED_BLOCK:
      status = ReceivedDeletedBlockInfoProto.BlockStatus.RECEIVED;
      break;
    case DELETED_BLOCK:
      status = ReceivedDeletedBlockInfoProto.BlockStatus.DELETED;
      break;
    default:
      throw new IllegalArgumentException("Bad status: " +
          receivedDeletedBlockInfo.getStatus());
    }
    builder.setStatus(status);
    
    if (receivedDeletedBlockInfo.getDelHints() != null) {
      builder.setDeleteHint(receivedDeletedBlockInfo.getDelHints());
    }
    return builder.setBlock(PBHelper.convert(receivedDeletedBlockInfo.getBlock()))
        .build();
  }

  public static ReceivedDeletedBlockInfo convert(
      ReceivedDeletedBlockInfoProto proto) {
    ReceivedDeletedBlockInfo.BlockStatus status = null;
    switch (proto.getStatus()) {
    case RECEIVING:
      status = BlockStatus.RECEIVING_BLOCK;
      break;
    case RECEIVED:
      status = BlockStatus.RECEIVED_BLOCK;
      break;
    case DELETED:
      status = BlockStatus.DELETED_BLOCK;
      break;
    }
    return new ReceivedDeletedBlockInfo(
        PBHelper.convert(proto.getBlock()),
        status,
        proto.hasDeleteHint() ? proto.getDeleteHint() : null);
  }
  
  public static NamespaceInfoProto convert(NamespaceInfo info) {
    return NamespaceInfoProto.newBuilder()
        .setBlockPoolID(info.getBlockPoolID())
        .setBuildVersion(info.getBuildVersion())
        .setUnused(0)
        .setStorageInfo(PBHelper.convert((StorageInfo)info))
        .setSoftwareVersion(info.getSoftwareVersion())
        .setCapabilities(info.getCapabilities())
        .build();
  }
  
  // Located Block Arrays and Lists
  public static LocatedBlockProto[] convertLocatedBlocks(LocatedBlock[] lb) {
    if (lb == null) return null;
    return convertLocatedBlocks2(Arrays.asList(lb))
        .toArray(new LocatedBlockProto[lb.length]);
  }
  
  public static LocatedBlock[] convertLocatedBlocks(LocatedBlockProto[] lb) {
    if (lb == null) return null;
    return convertLocatedBlocks(Arrays.asList(lb))
        .toArray(new LocatedBlock[lb.length]);
  }
  
  public static List<LocatedBlock> convertLocatedBlocks(
      List<LocatedBlockProto> lb) {
    if (lb == null) return null;
    final int len = lb.size();
    List<LocatedBlock> result = new ArrayList<>(len);
    for (LocatedBlockProto aLb : lb) {
      result.add(PBHelper.convertLocatedBlockProto(aLb));
    }
    return result;
  }
  
  public static List<LocatedBlockProto> convertLocatedBlocks2(
      List<LocatedBlock> lb) {
    if (lb == null) return null;
    final int len = lb.size();
    List<LocatedBlockProto> result = new ArrayList<>(len);
    for (LocatedBlock aLb : lb) {
      result.add(PBHelper.convertLocatedBlock(aLb));
    }
    return result;
  }
  
  
  // LocatedBlocks
  public static LocatedBlocks convert(LocatedBlocksProto lb) {
    return new LocatedBlocks(
        lb.getFileLength(), lb.getUnderConstruction(),
        PBHelper.convertLocatedBlocks(lb.getBlocksList()),
        lb.hasLastBlock() ?
            PBHelper.convertLocatedBlockProto(lb.getLastBlock()) : null,
        lb.getIsLastBlockComplete(),
        lb.hasFileEncryptionInfo() ? convert(lb.getFileEncryptionInfo()) : null,
        lb.hasEcPolicy() ? convertErasureCodingPolicy(lb.getEcPolicy()) : null);
  }
  
  public static LocatedBlocksProto convert(LocatedBlocks lb) {
    if (lb == null) {
      return null;
    }
    LocatedBlocksProto.Builder builder = 
        LocatedBlocksProto.newBuilder();
    if (lb.getLastLocatedBlock() != null) {
      builder.setLastBlock(
          PBHelper.convertLocatedBlock(lb.getLastLocatedBlock()));
    }
    if (lb.getFileEncryptionInfo() != null) {
      builder.setFileEncryptionInfo(convert(lb.getFileEncryptionInfo()));
    }
    if (lb.getErasureCodingPolicy() != null) {
      builder.setEcPolicy(convertErasureCodingPolicy(lb.getErasureCodingPolicy()));
    }
    return builder.setFileLength(lb.getFileLength())
        .setUnderConstruction(lb.isUnderConstruction())
        .addAllBlocks(PBHelper.convertLocatedBlocks2(lb.getLocatedBlocks()))
        .setIsLastBlockComplete(lb.isLastBlockComplete()).build();
  }
  
  // DataEncryptionKey
  public static DataEncryptionKey convert(DataEncryptionKeyProto bet) {
    String encryptionAlgorithm = bet.getEncryptionAlgorithm();
    return new DataEncryptionKey(bet.getKeyId(),
        bet.getBlockPoolId(),
        bet.getNonce().toByteArray(),
        bet.getEncryptionKey().toByteArray(),
        bet.getExpiryDate(),
        encryptionAlgorithm.isEmpty() ? null : encryptionAlgorithm);
  }
  
  public static DataEncryptionKeyProto convert(DataEncryptionKey bet) {
    DataEncryptionKeyProto.Builder b = DataEncryptionKeyProto.newBuilder()
        .setKeyId(bet.keyId)
        .setBlockPoolId(bet.blockPoolId)
        .setNonce(ByteString.copyFrom(bet.nonce))
        .setEncryptionKey(ByteString.copyFrom(bet.encryptionKey))
        .setExpiryDate(bet.expiryDate);
    if (bet.encryptionAlgorithm != null) {
      b.setEncryptionAlgorithm(bet.encryptionAlgorithm);
    }
    return b.build();
  }
  
  public static FsServerDefaults convert(FsServerDefaultsProto fs) {
    if (fs == null) return null;
    return new FsServerDefaults(
        fs.getBlockSize(), fs.getBytesPerChecksum(), 
        fs.getWritePacketSize(), (short) fs.getReplication(),
        fs.getFileBufferSize(),
        fs.getEncryptDataTransfer(),
        fs.getTrashInterval(),
        PBHelperClient.convert(fs.getChecksumType()));
  }
  
  public static FsServerDefaultsProto convert(FsServerDefaults fs) {
    if (fs == null) return null;
    return FsServerDefaultsProto.newBuilder().
      setBlockSize(fs.getBlockSize()).
      setBytesPerChecksum(fs.getBytesPerChecksum()).
      setWritePacketSize(fs.getWritePacketSize())
      .setReplication(fs.getReplication())
      .setFileBufferSize(fs.getFileBufferSize())
      .setEncryptDataTransfer(fs.getEncryptDataTransfer())
      .setTrashInterval(fs.getTrashInterval())
      .setChecksumType(PBHelperClient.convert(fs.getChecksumType()))
      .build();
  }
  
  public static FsPermissionProto convert(FsPermission p) {
    return FsPermissionProto.newBuilder().setPerm(p.toExtendedShort()).build();
  }
  
  public static FsPermission convert(FsPermissionProto p) {
    return new FsPermissionExtension((short)p.getPerm());
  }
  
  
  // The creatFlag field in PB is a bitmask whose values are the same a the 
  // emum values of CreateFlag
  public static int convertCreateFlag(EnumSetWritable<CreateFlag> flag) {
    int value = 0;
    if (flag.contains(CreateFlag.APPEND)) {
      value |= CreateFlagProto.APPEND.getNumber();
    }
    if (flag.contains(CreateFlag.CREATE)) {
      value |= CreateFlagProto.CREATE.getNumber();
    }
    if (flag.contains(CreateFlag.OVERWRITE)) {
      value |= CreateFlagProto.OVERWRITE.getNumber();
    }
    if (flag.contains(CreateFlag.LAZY_PERSIST)) {
      value |= CreateFlagProto.LAZY_PERSIST.getNumber();
    }
    if (flag.contains(CreateFlag.NEW_BLOCK)) {
      value |= CreateFlagProto.NEW_BLOCK.getNumber();
    }
    return value;
  }
  
  public static EnumSetWritable<CreateFlag> convertCreateFlag(int flag) {
    EnumSet<CreateFlag> result = 
       EnumSet.noneOf(CreateFlag.class);   
    if ((flag & CreateFlagProto.APPEND_VALUE) == CreateFlagProto.APPEND_VALUE) {
      result.add(CreateFlag.APPEND);
    }
    if ((flag & CreateFlagProto.CREATE_VALUE) == CreateFlagProto.CREATE_VALUE) {
      result.add(CreateFlag.CREATE);
    }
    if ((flag & CreateFlagProto.OVERWRITE_VALUE) 
        == CreateFlagProto.OVERWRITE_VALUE) {
      result.add(CreateFlag.OVERWRITE);
    }
    if ((flag & CreateFlagProto.LAZY_PERSIST_VALUE)
        == CreateFlagProto.LAZY_PERSIST_VALUE) {
      result.add(CreateFlag.LAZY_PERSIST);
    }
    if ((flag & CreateFlagProto.NEW_BLOCK_VALUE)
        == CreateFlagProto.NEW_BLOCK_VALUE) {
      result.add(CreateFlag.NEW_BLOCK);
    }
    return new EnumSetWritable<CreateFlag>(result, CreateFlag.class);
  }

  public static int convertCacheFlags(EnumSet<CacheFlag> flags) {
    int value = 0;
    if (flags.contains(CacheFlag.FORCE)) {
      value |= CacheFlagProto.FORCE.getNumber();
    }
    return value;
  }

  public static EnumSet<CacheFlag> convertCacheFlags(int flags) {
    EnumSet<CacheFlag> result = EnumSet.noneOf(CacheFlag.class);
    if ((flags & CacheFlagProto.FORCE_VALUE) == CacheFlagProto.FORCE_VALUE) {
      result.add(CacheFlag.FORCE);
    }
    return result;
  }

  public static HdfsFileStatus convert(HdfsFileStatusProto fs) {
    if (fs == null)
      return null;
    return new HdfsLocatedFileStatus(
        fs.getLength(), fs.getFileType().equals(FileType.IS_DIR), 
        fs.getBlockReplication(), fs.getBlocksize(),
        fs.getModificationTime(), fs.getAccessTime(),
        PBHelper.convert(fs.getPermission()), fs.getOwner(), fs.getGroup(), 
        fs.getFileType().equals(FileType.IS_SYMLINK) ? 
            fs.getSymlink().toByteArray() : null,
        fs.getPath().toByteArray(),
        fs.hasFileId()? fs.getFileId(): HdfsConstants.GRANDFATHER_INODE_ID,
        fs.hasLocations() ? PBHelper.convert(fs.getLocations()) : null,
        fs.hasChildrenNum() ? fs.getChildrenNum() : -1,
        fs.hasFileEncryptionInfo() ? convert(fs.getFileEncryptionInfo()) : null,
        fs.hasStoragePolicy() ? (byte) fs.getStoragePolicy()
            : HdfsConstants.BLOCK_STORAGE_POLICY_ID_UNSPECIFIED,
        fs.hasEcPolicy() ? PBHelper.convertErasureCodingPolicy(fs.getEcPolicy()) : null);
  }

  public static SnapshottableDirectoryStatus convert(
      SnapshottableDirectoryStatusProto sdirStatusProto) {
    if (sdirStatusProto == null) {
      return null;
    }
    final HdfsFileStatusProto status = sdirStatusProto.getDirStatus();
    return new SnapshottableDirectoryStatus(
        status.getModificationTime(),
        status.getAccessTime(),
        PBHelper.convert(status.getPermission()),
        status.getOwner(),
        status.getGroup(),
        status.getPath().toByteArray(),
        status.getFileId(),
        status.getChildrenNum(),
        sdirStatusProto.getSnapshotNumber(),
        sdirStatusProto.getSnapshotQuota(),
        sdirStatusProto.getParentFullpath().toByteArray());
  }
  
  public static HdfsFileStatusProto convert(HdfsFileStatus fs) {
    if (fs == null)
      return null;
    FileType fType = FileType.IS_FILE;
    if (fs.isDir()) {
      fType = FileType.IS_DIR;
    } else if (fs.isSymlink()) {
      fType = FileType.IS_SYMLINK;
    }

    HdfsFileStatusProto.Builder builder = 
     HdfsFileStatusProto.newBuilder().
      setLength(fs.getLen()).
      setFileType(fType).
      setBlockReplication(fs.getReplication()).
      setBlocksize(fs.getBlockSize()).
      setModificationTime(fs.getModificationTime()).
      setAccessTime(fs.getAccessTime()).
      setPermission(PBHelper.convert(fs.getPermission())).
      setOwner(fs.getOwner()).
      setGroup(fs.getGroup()).
      setFileId(fs.getFileId()).
      setChildrenNum(fs.getChildrenNum()).
      setPath(ByteString.copyFrom(fs.getLocalNameInBytes())).
      setStoragePolicy(fs.getStoragePolicy());
    if (fs.isSymlink())  {
      builder.setSymlink(ByteString.copyFrom(fs.getSymlinkInBytes()));
    }
    if (fs.getFileEncryptionInfo() != null) {
      builder.setFileEncryptionInfo(convert(fs.getFileEncryptionInfo()));
    }
    if (fs instanceof HdfsLocatedFileStatus) {
      final HdfsLocatedFileStatus lfs = (HdfsLocatedFileStatus) fs;
      LocatedBlocks locations = lfs.getBlockLocations();
      if (locations != null) {
        builder.setLocations(PBHelper.convert(locations));
      }
    }
    if(fs.getErasureCodingPolicy() != null) {
      builder.setEcPolicy(PBHelper.convertErasureCodingPolicy(fs.getErasureCodingPolicy()));
    }
    return builder.build();
  }
  
  public static SnapshottableDirectoryStatusProto convert(
      SnapshottableDirectoryStatus status) {
    if (status == null) {
      return null;
    }
    int snapshotNumber = status.getSnapshotNumber();
    int snapshotQuota = status.getSnapshotQuota();
    byte[] parentFullPath = status.getParentFullPath();
    ByteString parentFullPathBytes = ByteString.copyFrom(
        parentFullPath == null ? DFSUtilClient.EMPTY_BYTES : parentFullPath);
    HdfsFileStatusProto fs = convert(status.getDirStatus());
    SnapshottableDirectoryStatusProto.Builder builder = 
        SnapshottableDirectoryStatusProto
        .newBuilder().setSnapshotNumber(snapshotNumber)
        .setSnapshotQuota(snapshotQuota).setParentFullpath(parentFullPathBytes)
        .setDirStatus(fs);
    return builder.build();
  }
  
  public static HdfsFileStatusProto[] convert(HdfsFileStatus[] fs) {
    if (fs == null) return null;
    final int len = fs.length;
    HdfsFileStatusProto[] result = new HdfsFileStatusProto[len];
    for (int i = 0; i < len; ++i) {
      result[i] = PBHelper.convert(fs[i]);
    }
    return result;
  }
  
  public static HdfsFileStatus[] convert(HdfsFileStatusProto[] fs) {
    if (fs == null) return null;
    final int len = fs.length;
    HdfsFileStatus[] result = new HdfsFileStatus[len];
    for (int i = 0; i < len; ++i) {
      result[i] = PBHelper.convert(fs[i]);
    }
    return result;
  }
  
  public static DirectoryListing convert(DirectoryListingProto dl) {
    if (dl == null)
      return null;
    List<HdfsFileStatusProto> partList =  dl.getPartialListingList();
    return new DirectoryListing( 
        partList.isEmpty() ? new HdfsLocatedFileStatus[0] 
          : PBHelper.convert(
              partList.toArray(new HdfsFileStatusProto[partList.size()])),
        dl.getRemainingEntries());
  }

  public static DirectoryListingProto convert(DirectoryListing d) {
    if (d == null)
      return null;
    return DirectoryListingProto.newBuilder().
        addAllPartialListing(Arrays.asList(
            PBHelper.convert(d.getPartialListing()))).
        setRemainingEntries(d.getRemainingEntries()).
        build();
  }

  public static long[] convert(GetFsStatsResponseProto res) {
    long[] result = new long[7];
    result[ClientProtocol.GET_STATS_CAPACITY_IDX] = res.getCapacity();
    result[ClientProtocol.GET_STATS_USED_IDX] = res.getUsed();
    result[ClientProtocol.GET_STATS_REMAINING_IDX] = res.getRemaining();
    result[ClientProtocol.GET_STATS_UNDER_REPLICATED_IDX] = res.getUnderReplicated();
    result[ClientProtocol.GET_STATS_CORRUPT_BLOCKS_IDX] = res.getCorruptBlocks();
    result[ClientProtocol.GET_STATS_MISSING_BLOCKS_IDX] = res.getMissingBlocks();
    result[ClientProtocol.GET_STATS_MISSING_REPL_ONE_BLOCKS_IDX] =
        res.getMissingReplOneBlocks();
    return result;
  }
  
  public static GetFsStatsResponseProto convert(long[] fsStats) {
    GetFsStatsResponseProto.Builder result = GetFsStatsResponseProto
        .newBuilder();
    if (fsStats.length >= ClientProtocol.GET_STATS_CAPACITY_IDX + 1)
      result.setCapacity(fsStats[ClientProtocol.GET_STATS_CAPACITY_IDX]);
    if (fsStats.length >= ClientProtocol.GET_STATS_USED_IDX + 1)
      result.setUsed(fsStats[ClientProtocol.GET_STATS_USED_IDX]);
    if (fsStats.length >= ClientProtocol.GET_STATS_REMAINING_IDX + 1)
      result.setRemaining(fsStats[ClientProtocol.GET_STATS_REMAINING_IDX]);
    if (fsStats.length >= ClientProtocol.GET_STATS_UNDER_REPLICATED_IDX + 1)
      result.setUnderReplicated(
              fsStats[ClientProtocol.GET_STATS_UNDER_REPLICATED_IDX]);
    if (fsStats.length >= ClientProtocol.GET_STATS_CORRUPT_BLOCKS_IDX + 1)
      result.setCorruptBlocks(
          fsStats[ClientProtocol.GET_STATS_CORRUPT_BLOCKS_IDX]);
    if (fsStats.length >= ClientProtocol.GET_STATS_MISSING_BLOCKS_IDX + 1)
      result.setMissingBlocks(
          fsStats[ClientProtocol.GET_STATS_MISSING_BLOCKS_IDX]);
    if (fsStats.length >= ClientProtocol.GET_STATS_MISSING_REPL_ONE_BLOCKS_IDX + 1)
      result.setMissingReplOneBlocks(
          fsStats[ClientProtocol.GET_STATS_MISSING_REPL_ONE_BLOCKS_IDX]);
    return result.build();
  }
  
  public static DatanodeReportTypeProto
    convert(DatanodeReportType t) {
    switch (t) {
    case ALL: return DatanodeReportTypeProto.ALL;
    case LIVE: return DatanodeReportTypeProto.LIVE;
    case DEAD: return DatanodeReportTypeProto.DEAD;
    case DECOMMISSIONING: return DatanodeReportTypeProto.DECOMMISSIONING;
    default: 
      throw new IllegalArgumentException("Unexpected data type report:" + t);
    }
  }
  
  public static DatanodeReportType 
    convert(DatanodeReportTypeProto t) {
    switch (t) {
    case ALL: return DatanodeReportType.ALL;
    case LIVE: return DatanodeReportType.LIVE;
    case DEAD: return DatanodeReportType.DEAD;
    case DECOMMISSIONING: return DatanodeReportType.DECOMMISSIONING;
    default: 
      throw new IllegalArgumentException("Unexpected data type report:" + t);
    }
  }

  public static SafeModeActionProto convert(
      SafeModeAction a) {
    switch (a) {
    case SAFEMODE_LEAVE:
      return SafeModeActionProto.SAFEMODE_LEAVE;
    case SAFEMODE_ENTER:
      return SafeModeActionProto.SAFEMODE_ENTER;
    case SAFEMODE_GET:
      return SafeModeActionProto.SAFEMODE_GET;
    default:
      throw new IllegalArgumentException("Unexpected SafeModeAction :" + a);
    }
  }
  
  public static SafeModeAction convert(
      ClientNamenodeProtocolProtos.SafeModeActionProto a) {
    switch (a) {
    case SAFEMODE_LEAVE:
      return SafeModeAction.SAFEMODE_LEAVE;
    case SAFEMODE_ENTER:
      return SafeModeAction.SAFEMODE_ENTER;
    case SAFEMODE_GET:
      return SafeModeAction.SAFEMODE_GET;
    default:
      throw new IllegalArgumentException("Unexpected SafeModeAction :" + a);
    }
  }
  
  public static RollingUpgradeActionProto convert(RollingUpgradeAction a) {
    switch (a) {
    case QUERY:
      return RollingUpgradeActionProto.QUERY;
    case PREPARE:
      return RollingUpgradeActionProto.START;
    case FINALIZE:
      return RollingUpgradeActionProto.FINALIZE;
    default:
      throw new IllegalArgumentException("Unexpected value: " + a);
    }
  }
  
  public static RollingUpgradeAction convert(RollingUpgradeActionProto a) {
    switch (a) {
    case QUERY:
      return RollingUpgradeAction.QUERY;
    case START:
      return RollingUpgradeAction.PREPARE;
    case FINALIZE:
      return RollingUpgradeAction.FINALIZE;
    default:
      throw new IllegalArgumentException("Unexpected value: " + a);
    }
  }

  public static RollingUpgradeStatusProto convertRollingUpgradeStatus(
      RollingUpgradeStatus status) {
    return RollingUpgradeStatusProto.newBuilder()
        .setBlockPoolId(status.getBlockPoolId())
        .setFinalized(status.isFinalized())
        .build();
  }

  public static RollingUpgradeStatus convert(RollingUpgradeStatusProto proto) {
    return new RollingUpgradeStatus(proto.getBlockPoolId(),
        proto.getFinalized());
  }

  public static RollingUpgradeInfoProto convert(RollingUpgradeInfo info) {
    return RollingUpgradeInfoProto.newBuilder()
        .setStatus(convertRollingUpgradeStatus(info))
        .setCreatedRollbackImages(info.createdRollbackImages())
        .setStartTime(info.getStartTime())
        .setFinalizeTime(info.getFinalizeTime())
        .build();
  }

  public static RollingUpgradeInfo convert(RollingUpgradeInfoProto proto) {
    RollingUpgradeStatusProto status = proto.getStatus();
    return new RollingUpgradeInfo(status.getBlockPoolId(),
        proto.getCreatedRollbackImages(),
        proto.getStartTime(), proto.getFinalizeTime());
  }

  public static CorruptFileBlocks convert(CorruptFileBlocksProto c) {
    if (c == null)
      return null;
    List<String> fileList = c.getFilesList();
    return new CorruptFileBlocks(fileList.toArray(new String[fileList.size()]),
        c.getCookie());
  }

  public static CorruptFileBlocksProto convert(CorruptFileBlocks c) {
    if (c == null)
      return null;
    return CorruptFileBlocksProto.newBuilder().
        addAllFiles(Arrays.asList(c.getFiles())).
        setCookie(c.getCookie()).
        build();
  }
  
  public static ContentSummary convert(ContentSummaryProto cs) {
    if (cs == null) return null;
    ContentSummary.Builder builder = new ContentSummary.Builder();
    builder.length(cs.getLength()).
        fileCount(cs.getFileCount()).
        directoryCount(cs.getDirectoryCount()).
        quota(cs.getQuota()).
        spaceConsumed(cs.getSpaceConsumed()).
        spaceQuota(cs.getSpaceQuota());
    if (cs.hasTypeQuotaInfos()) {
      for (HdfsProtos.StorageTypeQuotaInfoProto info :
          cs.getTypeQuotaInfos().getTypeQuotaInfoList()) {
        StorageType type = PBHelperClient.convertStorageType(info.getType());
        builder.typeConsumed(type, info.getConsumed());
        builder.typeQuota(type, info.getQuota());
      }
    }
    return builder.build();
  }
  
  public static ContentSummaryProto convert(ContentSummary cs) {
    if (cs == null) return null;
    ContentSummaryProto.Builder builder = ContentSummaryProto.newBuilder();
        builder.setLength(cs.getLength()).
        setFileCount(cs.getFileCount()).
        setDirectoryCount(cs.getDirectoryCount()).
        setQuota(cs.getQuota()).
        setSpaceConsumed(cs.getSpaceConsumed()).
        setSpaceQuota(cs.getSpaceQuota());

    if (cs.isTypeQuotaSet() || cs.isTypeConsumedAvailable()) {
      HdfsProtos.StorageTypeQuotaInfosProto.Builder isb =
          HdfsProtos.StorageTypeQuotaInfosProto.newBuilder();
      for (StorageType t: StorageType.getTypesSupportingQuota()) {
        HdfsProtos.StorageTypeQuotaInfoProto info =
            HdfsProtos.StorageTypeQuotaInfoProto.newBuilder().
                setType(PBHelperClient.convertStorageType(t)).
                setConsumed(cs.getTypeConsumed(t)).
                setQuota(cs.getTypeQuota(t)).
                build();
        isb.addTypeQuotaInfo(info);
      }
      builder.setTypeQuotaInfos(isb);
    }
    return builder.build();
  }

  public static NNHAStatusHeartbeat convert(NNHAStatusHeartbeatProto s) {
    if (s == null) return null;
    switch (s.getState()) {
    case ACTIVE:
      return new NNHAStatusHeartbeat(HAServiceState.ACTIVE, s.getTxid());
    case STANDBY:
      return new NNHAStatusHeartbeat(HAServiceState.STANDBY, s.getTxid());
    default:
      throw new IllegalArgumentException("Unexpected NNHAStatusHeartbeat.State:" + s.getState());
    }
  }

  public static NNHAStatusHeartbeatProto convert(NNHAStatusHeartbeat hb) {
    if (hb == null) return null;
    NNHAStatusHeartbeatProto.Builder builder =
      NNHAStatusHeartbeatProto.newBuilder();
    switch (hb.getState()) {
      case ACTIVE:
        builder.setState(HAServiceProtocolProtos.HAServiceStateProto.ACTIVE);
        break;
      case STANDBY:
        builder.setState(HAServiceProtocolProtos.HAServiceStateProto.STANDBY);
        break;
      default:
        throw new IllegalArgumentException("Unexpected NNHAStatusHeartbeat.State:" +
            hb.getState());
    }
    builder.setTxid(hb.getTxId());
    return builder.build();
  }

  public static DatanodeStorageProto convert(DatanodeStorage s) {
    return DatanodeStorageProto.newBuilder()
        .setState(PBHelper.convertState(s.getState()))
        .setStorageType(PBHelperClient.convertStorageType(s.getStorageType()))
        .setStorageUuid(s.getStorageID()).build();
  }

  private static StorageState convertState(State state) {
    switch(state) {
    case READ_ONLY_SHARED:
      return StorageState.READ_ONLY_SHARED;
    case NORMAL:
    default:
      return StorageState.NORMAL;
    }
  }

  public static DatanodeStorage convert(DatanodeStorageProto s) {
    return new DatanodeStorage(s.getStorageUuid(),
                               PBHelper.convertState(s.getState()),
                               PBHelperClient.convertStorageType(s.getStorageType()));
  }

  private static State convertState(StorageState state) {
    switch(state) {
    case READ_ONLY_SHARED:
      return DatanodeStorage.State.READ_ONLY_SHARED;
    case NORMAL:
    default:
      return DatanodeStorage.State.NORMAL;
    }
  }

  public static StorageType[] convertStorageTypes(
      List<StorageTypeProto> storageTypesList, int expectedSize) {
    final StorageType[] storageTypes = new StorageType[expectedSize];
    if (storageTypesList.size() != expectedSize) { // missing storage types
      Preconditions.checkState(storageTypesList.isEmpty());
      Arrays.fill(storageTypes, StorageType.DEFAULT);
    } else {
      for (int i = 0; i < storageTypes.length; ++i) {
        storageTypes[i] = PBHelperClient.convertStorageType(storageTypesList.get(i));
      }
    }
    return storageTypes;
  }

  public static StorageReportProto convert(StorageReport r) {
    StorageReportProto.Builder builder = StorageReportProto.newBuilder()
        .setBlockPoolUsed(r.getBlockPoolUsed()).setCapacity(r.getCapacity())
        .setDfsUsed(r.getDfsUsed()).setRemaining(r.getRemaining())
        .setStorageUuid(r.getStorage().getStorageID())
        .setStorage(convert(r.getStorage()));
    return builder.build();
  }

  public static StorageReport convert(StorageReportProto p) {
    return new StorageReport(
        p.hasStorage() ?
            convert(p.getStorage()) :
            new DatanodeStorage(p.getStorageUuid()),
        p.getFailed(), p.getCapacity(), p.getDfsUsed(), p.getRemaining(),
        p.getBlockPoolUsed());
  }

  public static StorageReport[] convertStorageReports(
      List<StorageReportProto> list) {
    final StorageReport[] report = new StorageReport[list.size()];
    for (int i = 0; i < report.length; i++) {
      report[i] = convert(list.get(i));
    }
    return report;
  }

  public static List<StorageReportProto> convertStorageReports(StorageReport[] storages) {
    final List<StorageReportProto> protos = new ArrayList<StorageReportProto>(
        storages.length);
    for(int i = 0; i < storages.length; i++) {
      protos.add(convert(storages[i]));
    }
    return protos;
  }

  public static VolumeFailureSummary convertVolumeFailureSummary(
      VolumeFailureSummaryProto proto) {
    List<String> failedStorageLocations = proto.getFailedStorageLocationsList();
    return new VolumeFailureSummary(
        failedStorageLocations.toArray(new String[failedStorageLocations.size()]),
        proto.getLastVolumeFailureDate(), proto.getEstimatedCapacityLostTotal());
  }

  public static VolumeFailureSummaryProto convertVolumeFailureSummary(
      VolumeFailureSummary volumeFailureSummary) {
    VolumeFailureSummaryProto.Builder builder =
        VolumeFailureSummaryProto.newBuilder();
    for (String failedStorageLocation:
        volumeFailureSummary.getFailedStorageLocations()) {
      builder.addFailedStorageLocations(failedStorageLocation);
    }
    builder.setLastVolumeFailureDate(
        volumeFailureSummary.getLastVolumeFailureDate());
    builder.setEstimatedCapacityLostTotal(
        volumeFailureSummary.getEstimatedCapacityLostTotal());
    return builder.build();
  }

  public static JournalInfo convert(JournalInfoProto info) {
    int lv = info.hasLayoutVersion() ? info.getLayoutVersion() : 0;
    int nsID = info.hasNamespaceID() ? info.getNamespaceID() : 0;
    return new JournalInfo(lv, info.getClusterID(), nsID);
  }

  /**
   * Method used for converting {@link JournalInfoProto} sent from Namenode
   * to Journal receivers to {@link NamenodeRegistration}.
   */
  public static JournalInfoProto convert(JournalInfo j) {
    return JournalInfoProto.newBuilder().setClusterID(j.getClusterId())
        .setLayoutVersion(j.getLayoutVersion())
        .setNamespaceID(j.getNamespaceId()).build();
  } 
  
  public static SnapshottableDirectoryStatus[] convert(
      SnapshottableDirectoryListingProto sdlp) {
    if (sdlp == null)
      return null;
    List<SnapshottableDirectoryStatusProto> list = sdlp
        .getSnapshottableDirListingList();
    if (list.isEmpty()) {
      return new SnapshottableDirectoryStatus[0];
    } else {
      SnapshottableDirectoryStatus[] result = 
          new SnapshottableDirectoryStatus[list.size()];
      for (int i = 0; i < list.size(); i++) {
        result[i] = PBHelper.convert(list.get(i));
      }
      return result;
    }
  }
  
  public static SnapshottableDirectoryListingProto convert(
      SnapshottableDirectoryStatus[] status) {
    if (status == null)
      return null;
    SnapshottableDirectoryStatusProto[] protos = 
        new SnapshottableDirectoryStatusProto[status.length];
    for (int i = 0; i < status.length; i++) {
      protos[i] = PBHelper.convert(status[i]);
    }
    List<SnapshottableDirectoryStatusProto> protoList = Arrays.asList(protos);
    return SnapshottableDirectoryListingProto.newBuilder()
        .addAllSnapshottableDirListing(protoList).build();
  }
  
  public static DiffReportEntry convert(SnapshotDiffReportEntryProto entry) {
    if (entry == null) {
      return null;
    }
    DiffType type = DiffType.getTypeFromLabel(entry
        .getModificationLabel());
    return type == null ? null : new DiffReportEntry(type, entry.getFullpath()
        .toByteArray(), entry.hasTargetPath() ? entry.getTargetPath()
        .toByteArray() : null);
  }
  
  public static SnapshotDiffReportEntryProto convert(DiffReportEntry entry) {
    if (entry == null) {
      return null;
    }
    ByteString sourcePath = ByteString
        .copyFrom(entry.getSourcePath() == null ? DFSUtilClient.EMPTY_BYTES : entry
            .getSourcePath());
    String modification = entry.getType().getLabel();
    SnapshotDiffReportEntryProto.Builder builder = SnapshotDiffReportEntryProto
        .newBuilder().setFullpath(sourcePath)
        .setModificationLabel(modification);
    if (entry.getType() == DiffType.RENAME) {
      ByteString targetPath = ByteString
          .copyFrom(entry.getTargetPath() == null ? DFSUtilClient.EMPTY_BYTES : entry
              .getTargetPath());
      builder.setTargetPath(targetPath);
    }
    return builder.build();
  }
  
  public static SnapshotDiffReport convert(SnapshotDiffReportProto reportProto) {
    if (reportProto == null) {
      return null;
    }
    String snapshotDir = reportProto.getSnapshotRoot();
    String fromSnapshot = reportProto.getFromSnapshot();
    String toSnapshot = reportProto.getToSnapshot();
    List<SnapshotDiffReportEntryProto> list = reportProto
        .getDiffReportEntriesList();
    List<DiffReportEntry> entries = new ArrayList<DiffReportEntry>();
    for (SnapshotDiffReportEntryProto entryProto : list) {
      DiffReportEntry entry = convert(entryProto);
      if (entry != null)
        entries.add(entry);
    }
    return new SnapshotDiffReport(snapshotDir, fromSnapshot, toSnapshot,
        entries);
  }
  
  public static SnapshotDiffReportProto convert(SnapshotDiffReport report) {
    if (report == null) {
      return null;
    }
    List<DiffReportEntry> entries = report.getDiffList();
    List<SnapshotDiffReportEntryProto> entryProtos = 
        new ArrayList<SnapshotDiffReportEntryProto>();
    for (DiffReportEntry entry : entries) {
      SnapshotDiffReportEntryProto entryProto = convert(entry);
      if (entryProto != null)
        entryProtos.add(entryProto);
    }
    
    SnapshotDiffReportProto reportProto = SnapshotDiffReportProto.newBuilder()
        .setSnapshotRoot(report.getSnapshotRoot())
        .setFromSnapshot(report.getFromSnapshot())
        .setToSnapshot(report.getLaterSnapshotName())
        .addAllDiffReportEntries(entryProtos).build();
    return reportProto;
  }

  public static CacheDirectiveInfoProto convert
      (CacheDirectiveInfo info) {
    CacheDirectiveInfoProto.Builder builder = 
        CacheDirectiveInfoProto.newBuilder();
    if (info.getId() != null) {
      builder.setId(info.getId());
    }
    if (info.getPath() != null) {
      builder.setPath(info.getPath().toUri().getPath());
    }
    if (info.getReplication() != null) {
      builder.setReplication(info.getReplication());
    }
    if (info.getPool() != null) {
      builder.setPool(info.getPool());
    }
    if (info.getExpiration() != null) {
      builder.setExpiration(convert(info.getExpiration()));
    }
    return builder.build();
  }

  public static CacheDirectiveInfo convert
      (CacheDirectiveInfoProto proto) {
    CacheDirectiveInfo.Builder builder =
        new CacheDirectiveInfo.Builder();
    if (proto.hasId()) {
      builder.setId(proto.getId());
    }
    if (proto.hasPath()) {
      builder.setPath(new Path(proto.getPath()));
    }
    if (proto.hasReplication()) {
      builder.setReplication(Shorts.checkedCast(
          proto.getReplication()));
    }
    if (proto.hasPool()) {
      builder.setPool(proto.getPool());
    }
    if (proto.hasExpiration()) {
      builder.setExpiration(convert(proto.getExpiration()));
    }
    return builder.build();
  }

  public static CacheDirectiveInfoExpirationProto convert(
      CacheDirectiveInfo.Expiration expiration) {
    return CacheDirectiveInfoExpirationProto.newBuilder()
        .setIsRelative(expiration.isRelative())
        .setMillis(expiration.getMillis())
        .build();
  }

  public static CacheDirectiveInfo.Expiration convert(
      CacheDirectiveInfoExpirationProto proto) {
    if (proto.getIsRelative()) {
      return CacheDirectiveInfo.Expiration.newRelative(proto.getMillis());
    }
    return CacheDirectiveInfo.Expiration.newAbsolute(proto.getMillis());
  }

  public static CacheDirectiveStatsProto convert(CacheDirectiveStats stats) {
    CacheDirectiveStatsProto.Builder builder = 
        CacheDirectiveStatsProto.newBuilder();
    builder.setBytesNeeded(stats.getBytesNeeded());
    builder.setBytesCached(stats.getBytesCached());
    builder.setFilesNeeded(stats.getFilesNeeded());
    builder.setFilesCached(stats.getFilesCached());
    builder.setHasExpired(stats.hasExpired());
    return builder.build();
  }
  
  public static CacheDirectiveStats convert(CacheDirectiveStatsProto proto) {
    CacheDirectiveStats.Builder builder = new CacheDirectiveStats.Builder();
    builder.setBytesNeeded(proto.getBytesNeeded());
    builder.setBytesCached(proto.getBytesCached());
    builder.setFilesNeeded(proto.getFilesNeeded());
    builder.setFilesCached(proto.getFilesCached());
    builder.setHasExpired(proto.getHasExpired());
    return builder.build();
  }

  public static CacheDirectiveEntryProto convert(CacheDirectiveEntry entry) {
    CacheDirectiveEntryProto.Builder builder = 
        CacheDirectiveEntryProto.newBuilder();
    builder.setInfo(PBHelper.convert(entry.getInfo()));
    builder.setStats(PBHelper.convert(entry.getStats()));
    return builder.build();
  }
  
  public static CacheDirectiveEntry convert(CacheDirectiveEntryProto proto) {
    CacheDirectiveInfo info = PBHelper.convert(proto.getInfo());
    CacheDirectiveStats stats = PBHelper.convert(proto.getStats());
    return new CacheDirectiveEntry(info, stats);
  }

  public static CachePoolInfoProto convert(CachePoolInfo info) {
    CachePoolInfoProto.Builder builder = CachePoolInfoProto.newBuilder();
    builder.setPoolName(info.getPoolName());
    if (info.getOwnerName() != null) {
      builder.setOwnerName(info.getOwnerName());
    }
    if (info.getGroupName() != null) {
      builder.setGroupName(info.getGroupName());
    }
    if (info.getMode() != null) {
      builder.setMode(info.getMode().toShort());
    }
    if (info.getLimit() != null) {
      builder.setLimit(info.getLimit());
    }
    if (info.getMaxRelativeExpiryMs() != null) {
      builder.setMaxRelativeExpiry(info.getMaxRelativeExpiryMs());
    }
    return builder.build();
  }

  public static CachePoolInfo convert (CachePoolInfoProto proto) {
    // Pool name is a required field, the rest are optional
    String poolName = checkNotNull(proto.getPoolName());
    CachePoolInfo info = new CachePoolInfo(poolName);
    if (proto.hasOwnerName()) {
        info.setOwnerName(proto.getOwnerName());
    }
    if (proto.hasGroupName()) {
      info.setGroupName(proto.getGroupName());
    }
    if (proto.hasMode()) {
      info.setMode(new FsPermission((short)proto.getMode()));
    }
    if (proto.hasLimit())  {
      info.setLimit(proto.getLimit());
    }
    if (proto.hasMaxRelativeExpiry()) {
      info.setMaxRelativeExpiryMs(proto.getMaxRelativeExpiry());
    }
    return info;
  }

  public static CachePoolStatsProto convert(CachePoolStats stats) {
    CachePoolStatsProto.Builder builder = CachePoolStatsProto.newBuilder();
    builder.setBytesNeeded(stats.getBytesNeeded());
    builder.setBytesCached(stats.getBytesCached());
    builder.setBytesOverlimit(stats.getBytesOverlimit());
    builder.setFilesNeeded(stats.getFilesNeeded());
    builder.setFilesCached(stats.getFilesCached());
    return builder.build();
  }

  public static CachePoolStats convert (CachePoolStatsProto proto) {
    CachePoolStats.Builder builder = new CachePoolStats.Builder();
    builder.setBytesNeeded(proto.getBytesNeeded());
    builder.setBytesCached(proto.getBytesCached());
    builder.setBytesOverlimit(proto.getBytesOverlimit());
    builder.setFilesNeeded(proto.getFilesNeeded());
    builder.setFilesCached(proto.getFilesCached());
    return builder.build();
  }

  public static CachePoolEntryProto convert(CachePoolEntry entry) {
    CachePoolEntryProto.Builder builder = CachePoolEntryProto.newBuilder();
    builder.setInfo(PBHelper.convert(entry.getInfo()));
    builder.setStats(PBHelper.convert(entry.getStats()));
    return builder.build();
  }

  public static CachePoolEntry convert (CachePoolEntryProto proto) {
    CachePoolInfo info = PBHelper.convert(proto.getInfo());
    CachePoolStats stats = PBHelper.convert(proto.getStats());
    return new CachePoolEntry(info, stats);
  }
  

  public static DatanodeLocalInfoProto convert(DatanodeLocalInfo info) {
    DatanodeLocalInfoProto.Builder builder = DatanodeLocalInfoProto.newBuilder();
    builder.setSoftwareVersion(info.getSoftwareVersion());
    builder.setConfigVersion(info.getConfigVersion());
    builder.setUptime(info.getUptime());
    return builder.build();
  }

  public static DatanodeLocalInfo convert(DatanodeLocalInfoProto proto) {
    return new DatanodeLocalInfo(proto.getSoftwareVersion(),
        proto.getConfigVersion(), proto.getUptime());
  }


  private static AclEntryScopeProto convert(AclEntryScope v) {
    return AclEntryScopeProto.valueOf(v.ordinal());
  }

  private static AclEntryScope convert(AclEntryScopeProto v) {
    return castEnum(v, ACL_ENTRY_SCOPE_VALUES);
  }

  private static AclEntryTypeProto convert(AclEntryType e) {
    return AclEntryTypeProto.valueOf(e.ordinal());
  }

  private static AclEntryType convert(AclEntryTypeProto v) {
    return castEnum(v, ACL_ENTRY_TYPE_VALUES);
  }
  
  private static XAttrNamespaceProto convert(XAttr.NameSpace v) {
    return XAttrNamespaceProto.valueOf(v.ordinal());
  }
  
  private static XAttr.NameSpace convert(XAttrNamespaceProto v) {
    return castEnum(v, XATTR_NAMESPACE_VALUES);
  }

  public static FsActionProto convert(FsAction v) {
    return FsActionProto.valueOf(v != null ? v.ordinal() : 0);
  }

  public static FsAction convert(FsActionProto v) {
    return castEnum(v, FSACTION_VALUES);
  }

  public static List<AclEntryProto> convertAclEntryProto(
      List<AclEntry> aclSpec) {
    ArrayList<AclEntryProto> r = Lists.newArrayListWithCapacity(aclSpec.size());
    for (AclEntry e : aclSpec) {
      AclEntryProto.Builder builder = AclEntryProto.newBuilder();
      builder.setType(convert(e.getType()));
      builder.setScope(convert(e.getScope()));
      builder.setPermissions(convert(e.getPermission()));
      if (e.getName() != null) {
        builder.setName(e.getName());
      }
      r.add(builder.build());
    }
    return r;
  }

  public static List<AclEntry> convertAclEntry(List<AclEntryProto> aclSpec) {
    ArrayList<AclEntry> r = Lists.newArrayListWithCapacity(aclSpec.size());
    for (AclEntryProto e : aclSpec) {
      AclEntry.Builder builder = new AclEntry.Builder();
      builder.setType(convert(e.getType()));
      builder.setScope(convert(e.getScope()));
      builder.setPermission(convert(e.getPermissions()));
      if (e.hasName()) {
        builder.setName(e.getName());
      }
      r.add(builder.build());
    }
    return r;
  }

  public static AclStatus convert(GetAclStatusResponseProto e) {
    AclStatusProto r = e.getResult();
    AclStatus.Builder builder = new AclStatus.Builder();
    builder.owner(r.getOwner()).group(r.getGroup()).stickyBit(r.getSticky())
        .addEntries(convertAclEntry(r.getEntriesList()));
    if (r.hasPermission()) {
      builder.setPermission(convert(r.getPermission()));
    }
    return builder.build();
  }

  public static GetAclStatusResponseProto convert(AclStatus e) {
    AclStatusProto.Builder builder = AclStatusProto.newBuilder();
    builder.setOwner(e.getOwner())
        .setGroup(e.getGroup()).setSticky(e.isStickyBit())
        .addAllEntries(convertAclEntryProto(e.getEntries()));
    if (e.getPermission() != null) {
      builder.setPermission(convert(e.getPermission()));
    }
    AclStatusProto r = builder.build();
    return GetAclStatusResponseProto.newBuilder().setResult(r).build();
  }
  
  public static XAttrProto convertXAttrProto(XAttr a) {
    XAttrProto.Builder builder = XAttrProto.newBuilder();
    builder.setNamespace(convert(a.getNameSpace()));
    if (a.getName() != null) {
      builder.setName(a.getName());
    }
    if (a.getValue() != null) {
      builder.setValue(getByteString(a.getValue()));
    }
    return builder.build();
  }
  
  public static List<XAttrProto> convertXAttrProto(
      List<XAttr> xAttrSpec) {
    if (xAttrSpec == null) {
      return Lists.newArrayListWithCapacity(0);
    }
    ArrayList<XAttrProto> xAttrs = Lists.newArrayListWithCapacity(
        xAttrSpec.size());
    for (XAttr a : xAttrSpec) {
      XAttrProto.Builder builder = XAttrProto.newBuilder();
      builder.setNamespace(convert(a.getNameSpace()));
      if (a.getName() != null) {
        builder.setName(a.getName());
      }
      if (a.getValue() != null) {
        builder.setValue(getByteString(a.getValue()));
      }
      xAttrs.add(builder.build());
    }
    return xAttrs;
  }
  
  /**
   * The flag field in PB is a bitmask whose values are the same a the 
   * emum values of XAttrSetFlag
   */
  public static int convert(EnumSet<XAttrSetFlag> flag) {
    int value = 0;
    if (flag.contains(XAttrSetFlag.CREATE)) {
      value |= XAttrSetFlagProto.XATTR_CREATE.getNumber();
    }
    if (flag.contains(XAttrSetFlag.REPLACE)) {
      value |= XAttrSetFlagProto.XATTR_REPLACE.getNumber();
    }
    return value;
  }
 
  public static EnumSet<XAttrSetFlag> convert(int flag) {
    EnumSet<XAttrSetFlag> result = 
        EnumSet.noneOf(XAttrSetFlag.class);
    if ((flag & XAttrSetFlagProto.XATTR_CREATE_VALUE) == 
        XAttrSetFlagProto.XATTR_CREATE_VALUE) {
      result.add(XAttrSetFlag.CREATE);
    }
    if ((flag & XAttrSetFlagProto.XATTR_REPLACE_VALUE) == 
        XAttrSetFlagProto.XATTR_REPLACE_VALUE) {
      result.add(XAttrSetFlag.REPLACE);
    }
    return result;
  }
  
  public static XAttr convertXAttr(XAttrProto a) {
    XAttr.Builder builder = new XAttr.Builder();
    builder.setNameSpace(convert(a.getNamespace()));
    if (a.hasName()) {
      builder.setName(a.getName());
    }
    if (a.hasValue()) {
      builder.setValue(a.getValue().toByteArray());
    }
    return builder.build();
  }
  
  public static List<XAttr> convertXAttrs(List<XAttrProto> xAttrSpec) {
    ArrayList<XAttr> xAttrs = Lists.newArrayListWithCapacity(xAttrSpec.size());
    for (XAttrProto a : xAttrSpec) {
      XAttr.Builder builder = new XAttr.Builder();
      builder.setNameSpace(convert(a.getNamespace()));
      if (a.hasName()) {
        builder.setName(a.getName());
      }
      if (a.hasValue()) {
        builder.setValue(a.getValue().toByteArray());
      }
      xAttrs.add(builder.build());
    }
    return xAttrs;
  }

  public static List<XAttr> convert(GetXAttrsResponseProto a) {
    List<XAttrProto> xAttrs = a.getXAttrsList();
    return convertXAttrs(xAttrs);
  }

  public static GetXAttrsResponseProto convertXAttrsResponse(
      List<XAttr> xAttrs) {
    GetXAttrsResponseProto.Builder builder = GetXAttrsResponseProto
        .newBuilder();
    if (xAttrs != null) {
      builder.addAllXAttrs(convertXAttrProto(xAttrs));
    }
    return builder.build();
  }

  public static List<XAttr> convert(ListXAttrsResponseProto a) {
    final List<XAttrProto> xAttrs = a.getXAttrsList();
    return convertXAttrs(xAttrs);
  }

  public static ListXAttrsResponseProto convertListXAttrsResponse(
    List<XAttr> names) {
    ListXAttrsResponseProto.Builder builder =
      ListXAttrsResponseProto.newBuilder();
    if (names != null) {
      builder.addAllXAttrs(convertXAttrProto(names));
    }
    return builder.build();
  }

  public static EncryptionZoneProto convert(EncryptionZone zone) {
    return EncryptionZoneProto.newBuilder()
        .setId(zone.getId())
        .setPath(zone.getPath())
        .setSuite(convert(zone.getSuite()))
        .setCryptoProtocolVersion(convert(zone.getVersion()))
        .setKeyName(zone.getKeyName())
        .build();
  }

  public static EncryptionZone convert(EncryptionZoneProto proto) {
    return new EncryptionZone(proto.getId(), proto.getPath(),
        convert(proto.getSuite()), convert(proto.getCryptoProtocolVersion()),
        proto.getKeyName());
  }

  public static SlotId convert(ShortCircuitShmSlotProto slotId) {
    return new SlotId(PBHelperClient.convert(slotId.getShmId()),
        slotId.getSlotIdx());
  }

  private static Event.CreateEvent.INodeType createTypeConvert(InotifyProtos.INodeType
      type) {
    switch (type) {
    case I_TYPE_DIRECTORY:
      return Event.CreateEvent.INodeType.DIRECTORY;
    case I_TYPE_FILE:
      return Event.CreateEvent.INodeType.FILE;
    case I_TYPE_SYMLINK:
      return Event.CreateEvent.INodeType.SYMLINK;
    default:
      return null;
    }
  }

  private static InotifyProtos.MetadataUpdateType metadataUpdateTypeConvert(
      Event.MetadataUpdateEvent.MetadataType type) {
    switch (type) {
    case TIMES:
      return InotifyProtos.MetadataUpdateType.META_TYPE_TIMES;
    case REPLICATION:
      return InotifyProtos.MetadataUpdateType.META_TYPE_REPLICATION;
    case OWNER:
      return InotifyProtos.MetadataUpdateType.META_TYPE_OWNER;
    case PERMS:
      return InotifyProtos.MetadataUpdateType.META_TYPE_PERMS;
    case ACLS:
      return InotifyProtos.MetadataUpdateType.META_TYPE_ACLS;
    case XATTRS:
      return InotifyProtos.MetadataUpdateType.META_TYPE_XATTRS;
    default:
      return null;
    }
  }

  private static Event.MetadataUpdateEvent.MetadataType metadataUpdateTypeConvert(
      InotifyProtos.MetadataUpdateType type) {
    switch (type) {
    case META_TYPE_TIMES:
      return Event.MetadataUpdateEvent.MetadataType.TIMES;
    case META_TYPE_REPLICATION:
      return Event.MetadataUpdateEvent.MetadataType.REPLICATION;
    case META_TYPE_OWNER:
      return Event.MetadataUpdateEvent.MetadataType.OWNER;
    case META_TYPE_PERMS:
      return Event.MetadataUpdateEvent.MetadataType.PERMS;
    case META_TYPE_ACLS:
      return Event.MetadataUpdateEvent.MetadataType.ACLS;
    case META_TYPE_XATTRS:
      return Event.MetadataUpdateEvent.MetadataType.XATTRS;
    default:
      return null;
    }
  }

  private static InotifyProtos.INodeType createTypeConvert(Event.CreateEvent.INodeType
      type) {
    switch (type) {
    case DIRECTORY:
      return InotifyProtos.INodeType.I_TYPE_DIRECTORY;
    case FILE:
      return InotifyProtos.INodeType.I_TYPE_FILE;
    case SYMLINK:
      return InotifyProtos.INodeType.I_TYPE_SYMLINK;
    default:
      return null;
    }
  }

  public static EventBatchList convert(GetEditsFromTxidResponseProto resp) throws
    IOException {
    final InotifyProtos.EventsListProto list = resp.getEventsList();
    final long firstTxid = list.getFirstTxid();
    final long lastTxid = list.getLastTxid();

    List<EventBatch> batches = Lists.newArrayList();
    if (list.getEventsList().size() > 0) {
      throw new IOException("Can't handle old inotify server response.");
    }
    for (InotifyProtos.EventBatchProto bp : list.getBatchList()) {
      long txid = bp.getTxid();
      if ((txid != -1) && ((txid < firstTxid) || (txid > lastTxid))) {
        throw new IOException("Error converting TxidResponseProto: got a " +
            "transaction id " + txid + " that was outside the range of [" +
            firstTxid + ", " + lastTxid + "].");
      }
      List<Event> events = Lists.newArrayList();
      for (InotifyProtos.EventProto p : bp.getEventsList()) {
        switch (p.getType()) {
          case EVENT_CLOSE:
            InotifyProtos.CloseEventProto close =
                InotifyProtos.CloseEventProto.parseFrom(p.getContents());
            events.add(new Event.CloseEvent(close.getPath(),
                close.getFileSize(), close.getTimestamp()));
            break;
          case EVENT_CREATE:
            InotifyProtos.CreateEventProto create =
                InotifyProtos.CreateEventProto.parseFrom(p.getContents());
            events.add(new Event.CreateEvent.Builder()
                .iNodeType(createTypeConvert(create.getType()))
                .path(create.getPath())
                .ctime(create.getCtime())
                .ownerName(create.getOwnerName())
                .groupName(create.getGroupName())
                .perms(convert(create.getPerms()))
                .replication(create.getReplication())
                .symlinkTarget(create.getSymlinkTarget().isEmpty() ? null :
                    create.getSymlinkTarget())
                .defaultBlockSize(create.getDefaultBlockSize())
                .overwrite(create.getOverwrite()).build());
            break;
          case EVENT_METADATA:
            InotifyProtos.MetadataUpdateEventProto meta =
                InotifyProtos.MetadataUpdateEventProto.parseFrom(p.getContents());
            events.add(new Event.MetadataUpdateEvent.Builder()
                .path(meta.getPath())
                .metadataType(metadataUpdateTypeConvert(meta.getType()))
                .mtime(meta.getMtime())
                .atime(meta.getAtime())
                .replication(meta.getReplication())
                .ownerName(
                    meta.getOwnerName().isEmpty() ? null : meta.getOwnerName())
                .groupName(
                    meta.getGroupName().isEmpty() ? null : meta.getGroupName())
                .perms(meta.hasPerms() ? convert(meta.getPerms()) : null)
                .acls(meta.getAclsList().isEmpty() ? null : convertAclEntry(
                    meta.getAclsList()))
                .xAttrs(meta.getXAttrsList().isEmpty() ? null : convertXAttrs(
                    meta.getXAttrsList()))
                .xAttrsRemoved(meta.getXAttrsRemoved())
                .build());
            break;
          case EVENT_RENAME:
            InotifyProtos.RenameEventProto rename =
                InotifyProtos.RenameEventProto.parseFrom(p.getContents());
            events.add(new Event.RenameEvent.Builder()
                  .srcPath(rename.getSrcPath())
                  .dstPath(rename.getDestPath())
                  .timestamp(rename.getTimestamp())
                  .build());
            break;
          case EVENT_APPEND:
            InotifyProtos.AppendEventProto append =
                InotifyProtos.AppendEventProto.parseFrom(p.getContents());
            events.add(new Event.AppendEvent.Builder().path(append.getPath())
                .newBlock(append.hasNewBlock() && append.getNewBlock())
                .build());
            break;
          case EVENT_UNLINK:
            InotifyProtos.UnlinkEventProto unlink =
                InotifyProtos.UnlinkEventProto.parseFrom(p.getContents());
            events.add(new Event.UnlinkEvent.Builder()
                  .path(unlink.getPath())
                  .timestamp(unlink.getTimestamp())
                  .build());
            break;
          case EVENT_TRUNCATE:
            InotifyProtos.TruncateEventProto truncate =
                InotifyProtos.TruncateEventProto.parseFrom(p.getContents());
            events.add(new Event.TruncateEvent(truncate.getPath(),
                truncate.getFileSize(), truncate.getTimestamp()));
            break;
          default:
            throw new RuntimeException("Unexpected inotify event type: " +
                p.getType());
        }
      }
      batches.add(new EventBatch(txid, events.toArray(new Event[0])));
    }
    return new EventBatchList(batches, resp.getEventsList().getFirstTxid(),
        resp.getEventsList().getLastTxid(), resp.getEventsList().getSyncTxid());
  }

  public static GetEditsFromTxidResponseProto convertEditsResponse(EventBatchList el) {
    InotifyProtos.EventsListProto.Builder builder =
        InotifyProtos.EventsListProto.newBuilder();
    for (EventBatch b : el.getBatches()) {
      List<InotifyProtos.EventProto> events = Lists.newArrayList();
      for (Event e : b.getEvents()) {
        switch (e.getEventType()) {
          case CLOSE:
            Event.CloseEvent ce = (Event.CloseEvent) e;
            events.add(InotifyProtos.EventProto.newBuilder()
                .setType(InotifyProtos.EventType.EVENT_CLOSE)
                .setContents(
                    InotifyProtos.CloseEventProto.newBuilder()
                        .setPath(ce.getPath())
                        .setFileSize(ce.getFileSize())
                        .setTimestamp(ce.getTimestamp()).build().toByteString()
                ).build());
            break;
          case CREATE:
            Event.CreateEvent ce2 = (Event.CreateEvent) e;
            events.add(InotifyProtos.EventProto.newBuilder()
                .setType(InotifyProtos.EventType.EVENT_CREATE)
                .setContents(
                    InotifyProtos.CreateEventProto.newBuilder()
                        .setType(createTypeConvert(ce2.getiNodeType()))
                        .setPath(ce2.getPath())
                        .setCtime(ce2.getCtime())
                        .setOwnerName(ce2.getOwnerName())
                        .setGroupName(ce2.getGroupName())
                        .setPerms(convert(ce2.getPerms()))
                        .setReplication(ce2.getReplication())
                        .setSymlinkTarget(ce2.getSymlinkTarget() == null ?
                            "" : ce2.getSymlinkTarget())
                        .setDefaultBlockSize(ce2.getDefaultBlockSize())
                        .setOverwrite(ce2.getOverwrite()).build().toByteString()
                ).build());
            break;
          case METADATA:
            Event.MetadataUpdateEvent me = (Event.MetadataUpdateEvent) e;
            InotifyProtos.MetadataUpdateEventProto.Builder metaB =
                InotifyProtos.MetadataUpdateEventProto.newBuilder()
                    .setPath(me.getPath())
                    .setType(metadataUpdateTypeConvert(me.getMetadataType()))
                    .setMtime(me.getMtime())
                    .setAtime(me.getAtime())
                    .setReplication(me.getReplication())
                    .setOwnerName(me.getOwnerName() == null ? "" :
                        me.getOwnerName())
                    .setGroupName(me.getGroupName() == null ? "" :
                        me.getGroupName())
                    .addAllAcls(me.getAcls() == null ?
                        Lists.<AclEntryProto>newArrayList() :
                        convertAclEntryProto(me.getAcls()))
                    .addAllXAttrs(me.getxAttrs() == null ?
                        Lists.<XAttrProto>newArrayList() :
                        convertXAttrProto(me.getxAttrs()))
                    .setXAttrsRemoved(me.isxAttrsRemoved());
            if (me.getPerms() != null) {
              metaB.setPerms(convert(me.getPerms()));
            }
            events.add(InotifyProtos.EventProto.newBuilder()
                .setType(InotifyProtos.EventType.EVENT_METADATA)
                .setContents(metaB.build().toByteString())
                .build());
            break;
          case RENAME:
            Event.RenameEvent re = (Event.RenameEvent) e;
            events.add(InotifyProtos.EventProto.newBuilder()
                .setType(InotifyProtos.EventType.EVENT_RENAME)
                .setContents(
                    InotifyProtos.RenameEventProto.newBuilder()
                        .setSrcPath(re.getSrcPath())
                        .setDestPath(re.getDstPath())
                        .setTimestamp(re.getTimestamp()).build().toByteString()
                ).build());
            break;
          case APPEND:
            Event.AppendEvent re2 = (Event.AppendEvent) e;
            events.add(InotifyProtos.EventProto.newBuilder()
                .setType(InotifyProtos.EventType.EVENT_APPEND)
                .setContents(InotifyProtos.AppendEventProto.newBuilder()
                    .setPath(re2.getPath())
                    .setNewBlock(re2.toNewBlock()).build().toByteString())
                .build());
            break;
          case UNLINK:
            Event.UnlinkEvent ue = (Event.UnlinkEvent) e;
            events.add(InotifyProtos.EventProto.newBuilder()
                .setType(InotifyProtos.EventType.EVENT_UNLINK)
                .setContents(
                    InotifyProtos.UnlinkEventProto.newBuilder()
                        .setPath(ue.getPath())
                        .setTimestamp(ue.getTimestamp()).build().toByteString()
                ).build());
            break;
          case TRUNCATE:
            Event.TruncateEvent te = (Event.TruncateEvent) e;
            events.add(InotifyProtos.EventProto.newBuilder()
                .setType(InotifyProtos.EventType.EVENT_TRUNCATE)
                .setContents(
                    InotifyProtos.TruncateEventProto.newBuilder()
                        .setPath(te.getPath())
                        .setFileSize(te.getFileSize())
                        .setTimestamp(te.getTimestamp()).build().toByteString()
                ).build());
            break;
          default:
            throw new RuntimeException("Unexpected inotify event: " + e);
        }
      }
      builder.addBatch(InotifyProtos.EventBatchProto.newBuilder().
          setTxid(b.getTxid()).
          addAllEvents(events));
    }
    builder.setFirstTxid(el.getFirstTxid());
    builder.setLastTxid(el.getLastTxid());
    builder.setSyncTxid(el.getSyncTxid());
    return GetEditsFromTxidResponseProto.newBuilder().setEventsList(
        builder.build()).build();
  }
  
  public static CipherOptionProto convert(CipherOption option) {
    if (option != null) {
      CipherOptionProto.Builder builder = CipherOptionProto.
          newBuilder();
      if (option.getCipherSuite() != null) {
        builder.setSuite(convert(option.getCipherSuite()));
      }
      if (option.getInKey() != null) {
        builder.setInKey(ByteString.copyFrom(option.getInKey()));
      }
      if (option.getInIv() != null) {
        builder.setInIv(ByteString.copyFrom(option.getInIv()));
      }
      if (option.getOutKey() != null) {
        builder.setOutKey(ByteString.copyFrom(option.getOutKey()));
      }
      if (option.getOutIv() != null) {
        builder.setOutIv(ByteString.copyFrom(option.getOutIv()));
      }
      return builder.build();
    }
    return null;
  }
  
  public static CipherOption convert(CipherOptionProto proto) {
    if (proto != null) {
      CipherSuite suite = null;
      if (proto.getSuite() != null) {
        suite = convert(proto.getSuite());
      }
      byte[] inKey = null;
      if (proto.getInKey() != null) {
        inKey = proto.getInKey().toByteArray();
      }
      byte[] inIv = null;
      if (proto.getInIv() != null) {
        inIv = proto.getInIv().toByteArray();
      }
      byte[] outKey = null;
      if (proto.getOutKey() != null) {
        outKey = proto.getOutKey().toByteArray();
      }
      byte[] outIv = null;
      if (proto.getOutIv() != null) {
        outIv = proto.getOutIv().toByteArray();
      }
      return new CipherOption(suite, inKey, inIv, outKey, outIv);
    }
    return null;
  }
  
  public static List<CipherOptionProto> convertCipherOptions(
      List<CipherOption> options) {
    if (options != null) {
      List<CipherOptionProto> protos = 
          Lists.newArrayListWithCapacity(options.size());
      for (CipherOption option : options) {
        protos.add(convert(option));
      }
      return protos;
    }
    return null;
  }
  
  public static List<CipherOption> convertCipherOptionProtos(
      List<CipherOptionProto> protos) {
    if (protos != null) {
      List<CipherOption> options = 
          Lists.newArrayListWithCapacity(protos.size());
      for (CipherOptionProto proto : protos) {
        options.add(convert(proto));
      }
      return options;
    }
    return null;
  }

  public static CipherSuiteProto convert(CipherSuite suite) {
    switch (suite) {
    case UNKNOWN:
      return CipherSuiteProto.UNKNOWN;
    case AES_CTR_NOPADDING:
      return CipherSuiteProto.AES_CTR_NOPADDING;
    default:
      return null;
    }
  }

  public static CipherSuite convert(CipherSuiteProto proto) {
    switch (proto) {
    case AES_CTR_NOPADDING:
      return CipherSuite.AES_CTR_NOPADDING;
    default:
      // Set to UNKNOWN and stash the unknown enum value
      CipherSuite suite = CipherSuite.UNKNOWN;
      suite.setUnknownValue(proto.getNumber());
      return suite;
    }
  }

  public static List<CryptoProtocolVersionProto> convert(
      CryptoProtocolVersion[] versions) {
    List<CryptoProtocolVersionProto> protos =
        Lists.newArrayListWithCapacity(versions.length);
    for (CryptoProtocolVersion v: versions) {
      protos.add(convert(v));
    }
    return protos;
  }

  public static CryptoProtocolVersion[] convertCryptoProtocolVersions(
      List<CryptoProtocolVersionProto> protos) {
    List<CryptoProtocolVersion> versions =
        Lists.newArrayListWithCapacity(protos.size());
    for (CryptoProtocolVersionProto p: protos) {
      versions.add(convert(p));
    }
    return versions.toArray(new CryptoProtocolVersion[] {});
  }

  public static CryptoProtocolVersion convert(CryptoProtocolVersionProto
      proto) {
    switch(proto) {
    case ENCRYPTION_ZONES:
      return CryptoProtocolVersion.ENCRYPTION_ZONES;
    default:
      // Set to UNKNOWN and stash the unknown enum value
      CryptoProtocolVersion version = CryptoProtocolVersion.UNKNOWN;
      version.setUnknownValue(proto.getNumber());
      return version;
    }
  }

  public static CryptoProtocolVersionProto convert(CryptoProtocolVersion
      version) {
    switch(version) {
    case UNKNOWN:
      return CryptoProtocolVersionProto.UNKNOWN_PROTOCOL_VERSION;
    case ENCRYPTION_ZONES:
      return CryptoProtocolVersionProto.ENCRYPTION_ZONES;
    default:
      return null;
    }
  }

  public static HdfsProtos.FileEncryptionInfoProto convert(
      FileEncryptionInfo info) {
    if (info == null) {
      return null;
    }
    return HdfsProtos.FileEncryptionInfoProto.newBuilder()
        .setSuite(convert(info.getCipherSuite()))
        .setCryptoProtocolVersion(convert(info.getCryptoProtocolVersion()))
        .setKey(getByteString(info.getEncryptedDataEncryptionKey()))
        .setIv(getByteString(info.getIV()))
        .setEzKeyVersionName(info.getEzKeyVersionName())
        .setKeyName(info.getKeyName())
        .build();
  }

  public static HdfsProtos.PerFileEncryptionInfoProto convertPerFileEncInfo(
      FileEncryptionInfo info) {
    if (info == null) {
      return null;
    }
    return HdfsProtos.PerFileEncryptionInfoProto.newBuilder()
        .setKey(getByteString(info.getEncryptedDataEncryptionKey()))
        .setIv(getByteString(info.getIV()))
        .setEzKeyVersionName(info.getEzKeyVersionName())
        .build();
  }

  public static HdfsProtos.ZoneEncryptionInfoProto convert(
      CipherSuite suite, CryptoProtocolVersion version, String keyName) {
    if (suite == null || version == null || keyName == null) {
      return null;
    }
    return HdfsProtos.ZoneEncryptionInfoProto.newBuilder()
        .setSuite(convert(suite))
        .setCryptoProtocolVersion(convert(version))
        .setKeyName(keyName)
        .build();
  }

  public static FileEncryptionInfo convert(
      HdfsProtos.FileEncryptionInfoProto proto) {
    if (proto == null) {
      return null;
    }
    CipherSuite suite = convert(proto.getSuite());
    CryptoProtocolVersion version = convert(proto.getCryptoProtocolVersion());
    byte[] key = proto.getKey().toByteArray();
    byte[] iv = proto.getIv().toByteArray();
    String ezKeyVersionName = proto.getEzKeyVersionName();
    String keyName = proto.getKeyName();
    return new FileEncryptionInfo(suite, version, key, iv, keyName,
        ezKeyVersionName);
  }

  public static FileEncryptionInfo convert(
      HdfsProtos.PerFileEncryptionInfoProto fileProto,
      CipherSuite suite, CryptoProtocolVersion version, String keyName) {
    if (fileProto == null || suite == null || version == null ||
        keyName == null) {
      return null;
    }
    byte[] key = fileProto.getKey().toByteArray();
    byte[] iv = fileProto.getIv().toByteArray();
    String ezKeyVersionName = fileProto.getEzKeyVersionName();
    return new FileEncryptionInfo(suite, version, key, iv, keyName,
        ezKeyVersionName);
  }

  public static boolean[] convertBooleanList(
    List<Boolean> targetPinningsList) {
    final boolean[] targetPinnings = new boolean[targetPinningsList.size()];
    for (int i = 0; i < targetPinningsList.size(); i++) {
      targetPinnings[i] = targetPinningsList.get(i);
    }
    return targetPinnings;
  }

  public static BlockReportContext convert(BlockReportContextProto proto) {
    return new BlockReportContext(proto.getTotalRpcs(),
        proto.getCurRpc(), proto.getId(), proto.getLeaseId());
  }

  public static BlockReportContextProto convert(BlockReportContext context) {
    return BlockReportContextProto.newBuilder().
        setTotalRpcs(context.getTotalRpcs()).
        setCurRpc(context.getCurRpc()).
        setId(context.getReportId()).
        setLeaseId(context.getLeaseId()).
        build();
  }

  public static ECSchema convertECSchema(ECSchemaProto schema) {
    List<ECSchemaOptionEntryProto> optionsList = schema.getOptionsList();
    Map<String, String> options = new HashMap<>(optionsList.size());
    for (ECSchemaOptionEntryProto option : optionsList) {
      options.put(option.getKey(), option.getValue());
    }
    return new ECSchema(schema.getCodecName(), schema.getDataUnits(),
        schema.getParityUnits(), options);
  }

  public static ECSchemaProto convertECSchema(ECSchema schema) {
    ECSchemaProto.Builder builder = ECSchemaProto.newBuilder()
        .setCodecName(schema.getCodecName())
        .setDataUnits(schema.getNumDataUnits())
        .setParityUnits(schema.getNumParityUnits());
    Set<Entry<String, String>> entrySet = schema.getExtraOptions().entrySet();
    for (Entry<String, String> entry : entrySet) {
      builder.addOptions(ECSchemaOptionEntryProto.newBuilder()
          .setKey(entry.getKey()).setValue(entry.getValue()).build());
    }
    return builder.build();
  }

  public static ErasureCodingPolicy convertErasureCodingPolicy(
      ErasureCodingPolicyProto policy) {
    return new ErasureCodingPolicy(policy.getName(),
        convertECSchema(policy.getSchema()),
        policy.getCellSize());
  }

  public static ErasureCodingPolicyProto convertErasureCodingPolicy(
      ErasureCodingPolicy policy) {
    ErasureCodingPolicyProto.Builder builder = ErasureCodingPolicyProto
        .newBuilder()
        .setName(policy.getName())
        .setSchema(convertECSchema(policy.getSchema()))
        .setCellSize(policy.getCellSize());
    return builder.build();
  }

  public static ErasureCodingZoneProto convertErasureCodingZone(
      ErasureCodingZone ecZone) {
    return ErasureCodingZoneProto.newBuilder().setDir(ecZone.getDir())
        .setEcPolicy(convertErasureCodingPolicy(ecZone.getErasureCodingPolicy()))
        .build();
  }

  public static ErasureCodingZone convertErasureCodingZone(
      ErasureCodingZoneProto ecZoneProto) {
    return new ErasureCodingZone(ecZoneProto.getDir(),
        convertErasureCodingPolicy(ecZoneProto.getEcPolicy()));
  }
  
  public static BlockECRecoveryInfo convertBlockECRecoveryInfo(
      BlockECRecoveryInfoProto blockEcRecoveryInfoProto) {
    ExtendedBlockProto blockProto = blockEcRecoveryInfoProto.getBlock();
    ExtendedBlock block = convert(blockProto);

    DatanodeInfosProto sourceDnInfosProto = blockEcRecoveryInfoProto
        .getSourceDnInfos();
    DatanodeInfo[] sourceDnInfos = convert(sourceDnInfosProto);

    DatanodeInfosProto targetDnInfosProto = blockEcRecoveryInfoProto
        .getTargetDnInfos();
    DatanodeInfo[] targetDnInfos = convert(targetDnInfosProto);

    StorageUuidsProto targetStorageUuidsProto = blockEcRecoveryInfoProto
        .getTargetStorageUuids();
    String[] targetStorageUuids = convert(targetStorageUuidsProto);

    StorageTypesProto targetStorageTypesProto = blockEcRecoveryInfoProto
        .getTargetStorageTypes();
    StorageType[] convertStorageTypes = convertStorageTypes(
        targetStorageTypesProto.getStorageTypesList(), targetStorageTypesProto
            .getStorageTypesList().size());

    List<Integer> liveBlockIndicesList = blockEcRecoveryInfoProto
        .getLiveBlockIndicesList();
    short[] liveBlkIndices = new short[liveBlockIndicesList.size()];
    for (int i = 0; i < liveBlockIndicesList.size(); i++) {
      liveBlkIndices[i] = liveBlockIndicesList.get(i).shortValue();
    }

    ErasureCodingPolicy ecPolicy =
        convertErasureCodingPolicy(blockEcRecoveryInfoProto.getEcPolicy());

    return new BlockECRecoveryInfo(block, sourceDnInfos, targetDnInfos,
        targetStorageUuids, convertStorageTypes, liveBlkIndices, ecPolicy);
  }

  public static BlockECRecoveryInfoProto convertBlockECRecoveryInfo(
      BlockECRecoveryInfo blockEcRecoveryInfo) {
    BlockECRecoveryInfoProto.Builder builder = BlockECRecoveryInfoProto
        .newBuilder();
    builder.setBlock(convert(blockEcRecoveryInfo.getExtendedBlock()));

    DatanodeInfo[] sourceDnInfos = blockEcRecoveryInfo.getSourceDnInfos();
    builder.setSourceDnInfos(convertToDnInfosProto(sourceDnInfos));

    DatanodeInfo[] targetDnInfos = blockEcRecoveryInfo.getTargetDnInfos();
    builder.setTargetDnInfos(convertToDnInfosProto(targetDnInfos));

    String[] targetStorageIDs = blockEcRecoveryInfo.getTargetStorageIDs();
    builder.setTargetStorageUuids(convertStorageIDs(targetStorageIDs));

    StorageType[] targetStorageTypes = blockEcRecoveryInfo
        .getTargetStorageTypes();
    builder.setTargetStorageTypes(convertStorageTypesProto(targetStorageTypes));

    short[] liveBlockIndices = blockEcRecoveryInfo.getLiveBlockIndices();
    builder.addAllLiveBlockIndices(convertIntArray(liveBlockIndices));

    builder.setEcPolicy(convertErasureCodingPolicy(blockEcRecoveryInfo
        .getErasureCodingPolicy()));

    return builder.build();
  }

  private static List<Integer> convertIntArray(short[] liveBlockIndices) {
    List<Integer> liveBlockIndicesList = new ArrayList<Integer>();
    for (short s : liveBlockIndices) {
      liveBlockIndicesList.add((int) s);
    }
    return liveBlockIndicesList;
  }

  private static StorageTypesProto convertStorageTypesProto(
      StorageType[] targetStorageTypes) {
    StorageTypesProto.Builder builder = StorageTypesProto.newBuilder();
    for (StorageType storageType : targetStorageTypes) {
      builder.addStorageTypes(convertStorageType(storageType));
    }
    return builder.build();
  }

  private static StorageUuidsProto convertStorageIDs(String[] targetStorageIDs) {
    StorageUuidsProto.Builder builder = StorageUuidsProto.newBuilder();
    for (String storageUuid : targetStorageIDs) {
      builder.addStorageUuids(storageUuid);
    }
    return builder.build();
  }

  private static DatanodeInfosProto convertToDnInfosProto(DatanodeInfo[] dnInfos) {
    DatanodeInfosProto.Builder builder = DatanodeInfosProto.newBuilder();
    for (DatanodeInfo datanodeInfo : dnInfos) {
      builder.addDatanodes(convert(datanodeInfo));
    }
    return builder.build();
  }

  private static String[] convert(StorageUuidsProto targetStorageUuidsProto) {
    List<String> storageUuidsList = targetStorageUuidsProto
        .getStorageUuidsList();
    String[] storageUuids = new String[storageUuidsList.size()];
    for (int i = 0; i < storageUuidsList.size(); i++) {
      storageUuids[i] = storageUuidsList.get(i);
    }
    return storageUuids;
  }
  
  public static BlockECRecoveryCommandProto convert(
      BlockECRecoveryCommand blkECRecoveryCmd) {
    BlockECRecoveryCommandProto.Builder builder = BlockECRecoveryCommandProto
        .newBuilder();
    Collection<BlockECRecoveryInfo> blockECRecoveryInfos = blkECRecoveryCmd
        .getECTasks();
    for (BlockECRecoveryInfo blkECRecoveryInfo : blockECRecoveryInfos) {
      builder
          .addBlockECRecoveryinfo(convertBlockECRecoveryInfo(blkECRecoveryInfo));
    }
    return builder.build();
  }
  
  public static BlockECRecoveryCommand convert(
      BlockECRecoveryCommandProto blkECRecoveryCmdProto) {
    Collection<BlockECRecoveryInfo> blkECRecoveryInfos = new ArrayList<BlockECRecoveryInfo>();
    List<BlockECRecoveryInfoProto> blockECRecoveryinfoList = blkECRecoveryCmdProto
        .getBlockECRecoveryinfoList();
    for (BlockECRecoveryInfoProto blockECRecoveryInfoProto : blockECRecoveryinfoList) {
      blkECRecoveryInfos
          .add(convertBlockECRecoveryInfo(blockECRecoveryInfoProto));
    }
    return new BlockECRecoveryCommand(DatanodeProtocol.DNA_ERASURE_CODING_RECOVERY,
        blkECRecoveryInfos);
  }
}<|MERGE_RESOLUTION|>--- conflicted
+++ resolved
@@ -435,18 +435,13 @@
         .newBuilder().setBlock(convert(blk.getBlock()))
         .addAllDatanodeUuids(Arrays.asList(blk.getDatanodeUuids()))
         .addAllStorageUuids(Arrays.asList(blk.getStorageIDs()))
-<<<<<<< HEAD
-        .addAllStorageTypes(convertStorageTypes(blk.getStorageTypes()));
+        .addAllStorageTypes(PBHelperClient.convertStorageTypes(blk.getStorageTypes()));
     if (blk instanceof StripedBlockWithLocations) {
       StripedBlockWithLocations sblk = (StripedBlockWithLocations) blk;
       builder.setIndices(getByteString(sblk.getIndices()));
       builder.setDataBlockNum(sblk.getDataBlockNum());
     }
     return builder.build();
-=======
-        .addAllStorageTypes(PBHelperClient.convertStorageTypes(blk.getStorageTypes()))
-        .build();
->>>>>>> cbb24953
   }
 
   public static BlockWithLocations convert(BlockWithLocationsProto b) {
@@ -728,13 +723,8 @@
 
     StorageType[] storageTypes = b.getStorageTypes();
     if (storageTypes != null) {
-<<<<<<< HEAD
       for (StorageType storageType : storageTypes) {
-        builder.addStorageTypes(PBHelper.convertStorageType(storageType));
-=======
-      for (int i = 0; i < storageTypes.length; ++i) {
-        builder.addStorageTypes(PBHelperClient.convertStorageType(storageTypes[i]));
->>>>>>> cbb24953
+        builder.addStorageTypes(PBHelperClient.convertStorageType(storageType));
       }
     }
     final String[] storageIDs = b.getStorageIDs();
@@ -747,7 +737,7 @@
       Token<BlockTokenIdentifier>[] blockTokens = sb.getBlockTokens();
       for (int i = 0; i < indices.length; i++) {
         builder.addBlockIndex(indices[i]);
-        builder.addBlockTokens(PBHelper.convert(blockTokens[i]));
+        builder.addBlockTokens(PBHelperClient.convert(blockTokens[i]));
       }
     }
 
@@ -3059,7 +3049,8 @@
       BlockECRecoveryInfo blockEcRecoveryInfo) {
     BlockECRecoveryInfoProto.Builder builder = BlockECRecoveryInfoProto
         .newBuilder();
-    builder.setBlock(convert(blockEcRecoveryInfo.getExtendedBlock()));
+    builder.setBlock(PBHelperClient.convert(
+        blockEcRecoveryInfo.getExtendedBlock()));
 
     DatanodeInfo[] sourceDnInfos = blockEcRecoveryInfo.getSourceDnInfos();
     builder.setSourceDnInfos(convertToDnInfosProto(sourceDnInfos));
@@ -3095,7 +3086,7 @@
       StorageType[] targetStorageTypes) {
     StorageTypesProto.Builder builder = StorageTypesProto.newBuilder();
     for (StorageType storageType : targetStorageTypes) {
-      builder.addStorageTypes(convertStorageType(storageType));
+      builder.addStorageTypes(PBHelperClient.convertStorageType(storageType));
     }
     return builder.build();
   }
@@ -3111,7 +3102,7 @@
   private static DatanodeInfosProto convertToDnInfosProto(DatanodeInfo[] dnInfos) {
     DatanodeInfosProto.Builder builder = DatanodeInfosProto.newBuilder();
     for (DatanodeInfo datanodeInfo : dnInfos) {
-      builder.addDatanodes(convert(datanodeInfo));
+      builder.addDatanodes(PBHelperClient.convert(datanodeInfo));
     }
     return builder.build();
   }
